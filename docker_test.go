package testcontainers

import (
	"bytes"
	"context"
	"errors"
	"fmt"
	"io"
	"math/rand"
	"net/http"
	"os"
	"path/filepath"
	"regexp"
	"strings"
	"testing"
	"time"

	"github.com/docker/docker/api/types"
	"github.com/docker/docker/api/types/container"
	"github.com/docker/docker/api/types/events"
	"github.com/docker/docker/api/types/image"
	"github.com/docker/docker/api/types/registry"
	"github.com/docker/docker/api/types/strslice"
	"github.com/docker/docker/api/types/system"
	"github.com/docker/docker/client"
	"github.com/docker/docker/errdefs"
	"github.com/stretchr/testify/assert"
	"github.com/stretchr/testify/require"

	tcimage "github.com/testcontainers/testcontainers-go/image"
	"github.com/testcontainers/testcontainers-go/internal/core"
	corenetwork "github.com/testcontainers/testcontainers-go/internal/core/network"
	tclog "github.com/testcontainers/testcontainers-go/log"
	tcmount "github.com/testcontainers/testcontainers-go/mount"
	"github.com/testcontainers/testcontainers-go/wait"
)

func TestContainerWithHostNetworkOptions(t *testing.T) {
	if os.Getenv("XDG_RUNTIME_DIR") != "" {
		t.Skip("Skipping test that requires host network access when running in a container")
	}

	ctx := context.Background()
	SkipIfDockerDesktop(t, ctx)

	absPath, err := filepath.Abs(filepath.Join("testdata", "nginx-highport.conf"))
	if err != nil {
		t.Fatal(err)
	}

	req := Request{
		Image: nginxAlpineImage,
		Files: []ContainerFile{
			{
				HostFilePath:      absPath,
				ContainerFilePath: "/etc/nginx/conf.d/default.conf",
			},
		},
		ExposedPorts: []string{
			nginxHighPort,
		},
		Privileged: true,
		WaitingFor: wait.ForListeningPort(nginxHighPort),
		HostConfigModifier: func(hc *container.HostConfig) {
			hc.NetworkMode = "host"
		},
		Started: true,
	}

	nginxC, err := Run(ctx, req)
	require.NoError(t, err)
	TerminateContainerOnEnd(t, ctx, nginxC)

	// host, err := nginxC.Host(ctx)
	// if err != nil {
	//	t.Errorf("Expected host %s. Got '%d'.", host, err)
	// }
	//
	endpoint, err := nginxC.PortEndpoint(ctx, nginxHighPort, "http")
	if err != nil {
		t.Errorf("Expected server endpoint. Got '%v'.", err)
	}

	_, err = http.Get(endpoint)
	if err != nil {
		t.Errorf("Expected OK response. Got '%d'.", err)
	}
}

func TestContainer_UseExposePortsFromImageConfigs(t *testing.T) {
	ctx := context.Background()
	req := Request{
		Image:      "nginx",
		Privileged: true,
		WaitingFor: wait.ForExposedPort(),
		Started:    true,
	}

	nginxC, err := Run(ctx, req)
	if err != nil {
		t.Fatal(err)
	}

	TerminateContainerOnEnd(t, ctx, nginxC)

	endpoint, err := nginxC.Endpoint(ctx, "http")
	if err != nil {
		t.Errorf("Expected server endpoint. Got '%v'.", err)
	}

	resp, err := http.Get(endpoint)
	if err != nil {
		t.Fatal(err)
	}
	defer resp.Body.Close()

	if resp.StatusCode != http.StatusOK {
		t.Errorf("Expected status code %d. Got %d.", http.StatusOK, resp.StatusCode)
	}
}

func TestContainerWithNetworkModeAndNetworkTogether(t *testing.T) {
	if os.Getenv("XDG_RUNTIME_DIR") != "" {
		t.Skip("Skipping test that requires host network access when running in a container")
	}

	// skipIfDockerDesktop {
	ctx := context.Background()
	SkipIfDockerDesktop(t, ctx)
	// }

	req := Request{
		Image:    nginxImage,
		Networks: []string{"new-network"},
		HostConfigModifier: func(hc *container.HostConfig) {
			hc.NetworkMode = "host"
		},
		Started: true,
	}

	nginx, err := Run(ctx, req)
	if err != nil {
		// Error when NetworkMode = host and Network = []string{"bridge"}
		t.Logf("Can't use Network and NetworkMode together, %s\n", err)
	}
	TerminateContainerOnEnd(t, ctx, nginx)
}

func TestContainerWithHostNetwork(t *testing.T) {
	if os.Getenv("XDG_RUNTIME_DIR") != "" {
		t.Skip("Skipping test that requires host network access when running in a container")
	}

	ctx := context.Background()
	SkipIfDockerDesktop(t, ctx)

	absPath, err := filepath.Abs(filepath.Join("testdata", "nginx-highport.conf"))
	if err != nil {
		t.Fatal(err)
	}

	req := Request{
		Image:      nginxAlpineImage,
		WaitingFor: wait.ForListeningPort(nginxHighPort),
		Files: []ContainerFile{
			{
				HostFilePath:      absPath,
				ContainerFilePath: "/etc/nginx/conf.d/default.conf",
			},
		},
		HostConfigModifier: func(hc *container.HostConfig) {
			hc.NetworkMode = "host"
		},
		Started: true,
	}

	nginxC, err := Run(ctx, req)

	require.NoError(t, err)
	TerminateContainerOnEnd(t, ctx, nginxC)

	portEndpoint, err := nginxC.PortEndpoint(ctx, nginxHighPort, "http")
	if err != nil {
		t.Errorf("Expected port endpoint %s. Got '%d'.", portEndpoint, err)
	}
	t.Log(portEndpoint)

	_, err = http.Get(portEndpoint)
	if err != nil {
		t.Errorf("Expected OK response. Got '%v'.", err)
	}

	host, err := nginxC.Host(ctx)
	if err != nil {
		t.Errorf("Expected host %s. Got '%d'.", host, err)
	}

	_, err = http.Get("http://" + host + ":8080")
	if err != nil {
		t.Errorf("Expected OK response. Got '%v'.", err)
	}
}

func TestContainerReturnItsContainerID(t *testing.T) {
	ctx := context.Background()
	nginxA, err := Run(ctx, Request{
		Image: nginxAlpineImage,
		ExposedPorts: []string{
			nginxDefaultPort,
		},
	})

	require.NoError(t, err)
	TerminateContainerOnEnd(t, ctx, nginxA)

	if nginxA.GetContainerID() == "" {
		t.Errorf("expected a containerID but we got an empty string.")
	}
}

func TestContainerTerminationResetsState(t *testing.T) {
	ctx := context.Background()

	nginxA, err := Run(ctx, Request{
		Image: nginxAlpineImage,
		ExposedPorts: []string{
			nginxDefaultPort,
		},
		Started: true,
	})
	if err != nil {
		t.Fatal(err)
	}

	err = nginxA.Terminate(ctx)
	if err != nil {
		t.Fatal(err)
	}
	if nginxA.SessionID() != "" {
		t.Fatal("Internal state must be reset.")
	}
	inspect, err := nginxA.Inspect(ctx)
	if err == nil || inspect != nil {
		t.Fatal("expected error from container inspect.")
	}
}

func TestContainerStateAfterTermination(t *testing.T) {
	createContainerFn := func(ctx context.Context) (StartedContainer, error) {
		return Run(ctx, Request{
			Image: nginxAlpineImage,
			ExposedPorts: []string{
				nginxDefaultPort,
			},
			Started: true,
		})
	}

	t.Run("Nil State after termination", func(t *testing.T) {
		ctx := context.Background()
		nginx, err := createContainerFn(ctx)
		if err != nil {
			t.Fatal(err)
		}

		// terminate the container before the raw state is set
		err = nginx.Terminate(ctx)
		if err != nil {
			t.Fatal(err)
		}

		state, err := nginx.State(ctx)
		require.Error(t, err, "expected error from container inspect.")

		assert.Nil(t, state, "expected nil container inspect.")
	})

	t.Run("Nil State after termination if raw as already set", func(t *testing.T) {
		ctx := context.Background()
		nginx, err := createContainerFn(ctx)
		if err != nil {
			t.Fatal(err)
		}

		state, err := nginx.State(ctx)
		require.NoError(t, err, "unexpected error from container inspect before container termination.")

		assert.NotNil(t, state, "unexpected nil container inspect before container termination.")

		// terminate the container before the raw state is set
		err = nginx.Terminate(ctx)
		if err != nil {
			t.Fatal(err)
		}

		state, err = nginx.State(ctx)
		require.Error(t, err, "expected error from container inspect after container termination.")

		assert.Nil(t, state, "unexpected nil container inspect after container termination.")
	})
}

func TestContainerTerminationRemovesDockerImage(t *testing.T) {
	t.Run("if not built from Dockerfile", func(t *testing.T) {
		ctx := context.Background()
		dockerClient, err := NewDockerClientWithOpts(ctx)
		if err != nil {
			t.Fatal(err)
		}
		defer dockerClient.Close()

		ctr, err := Run(ctx, Request{
			Image: nginxAlpineImage,
			ExposedPorts: []string{
				nginxDefaultPort,
			},
			Started: true,
		})
		if err != nil {
			t.Fatal(err)
		}
		err = ctr.Terminate(ctx)
		if err != nil {
			t.Fatal(err)
		}
		_, _, err = dockerClient.ImageInspectWithRaw(ctx, nginxAlpineImage)
		if err != nil {
			t.Fatal("nginx image should not have been removed")
		}
	})

	t.Run("if built from Dockerfile", func(t *testing.T) {
		ctx := context.Background()
		dockerClient, err := NewDockerClientWithOpts(ctx)
		if err != nil {
			t.Fatal(err)
		}
		defer dockerClient.Close()

		ctr, err := Run(ctx, Request{
			FromDockerfile: FromDockerfile{
				Context: filepath.Join(".", "testdata"),
			},
			ExposedPorts: []string{"6379/tcp"},
			WaitingFor:   wait.ForLog("Ready to accept connections"),
			Started:      true,
		})
		if err != nil {
			t.Fatal(err)
		}
		containerID := ctr.GetContainerID()
		resp, err := dockerClient.ContainerInspect(ctx, containerID)
		if err != nil {
			t.Fatal(err)
		}
		imageID := resp.Config.Image

		err = ctr.Terminate(ctx)
		if err != nil {
			t.Fatal(err)
		}

		_, _, err = dockerClient.ImageInspectWithRaw(ctx, imageID)
		if err == nil {
			t.Fatal("custom built image should have been removed", err)
		}
	})
}

func TestTwoContainersExposingTheSamePort(t *testing.T) {
	ctx := context.Background()
	nginxA, err := Run(ctx, Request{
		Image: nginxAlpineImage,
		ExposedPorts: []string{
			nginxDefaultPort,
		},
		Started: true,
	})

	require.NoError(t, err)
	TerminateContainerOnEnd(t, ctx, nginxA)

	nginxB, err := Run(ctx, Request{
		Image: nginxAlpineImage,
		ExposedPorts: []string{
			nginxDefaultPort,
		},
		WaitingFor: wait.ForListeningPort(nginxDefaultPort),
		Started:    true,
	})

	require.NoError(t, err)
	TerminateContainerOnEnd(t, ctx, nginxB)

	endpointA, err := nginxA.PortEndpoint(ctx, nginxDefaultPort, "http")
	require.NoError(t, err)

	resp, err := http.Get(endpointA)
	if err != nil {
		t.Fatal(err)
	}
	defer resp.Body.Close()

	if resp.StatusCode != http.StatusOK {
		t.Errorf("Expected status code %d. Got %d.", http.StatusOK, resp.StatusCode)
	}

	endpointB, err := nginxB.PortEndpoint(ctx, nginxDefaultPort, "http")
	if err != nil {
		t.Fatal(err)
	}

	resp, err = http.Get(endpointB)
	if err != nil {
		t.Fatal(err)
	}
	defer resp.Body.Close()

	if resp.StatusCode != http.StatusOK {
		t.Errorf("Expected status code %d. Got %d.", http.StatusOK, resp.StatusCode)
	}
}

func TestContainerCreation(t *testing.T) {
	ctx := context.Background()

	nginxC, err := Run(ctx, Request{
		Image: nginxAlpineImage,
		ExposedPorts: []string{
			nginxDefaultPort,
		},
		WaitingFor: wait.ForListeningPort(nginxDefaultPort),
		Started:    true,
	})

	require.NoError(t, err)
	TerminateContainerOnEnd(t, ctx, nginxC)

	endpoint, err := nginxC.PortEndpoint(ctx, nginxDefaultPort, "http")
	require.NoError(t, err)

	resp, err := http.Get(endpoint)
	if err != nil {
		t.Fatal(err)
	}
	defer resp.Body.Close()

	if resp.StatusCode != http.StatusOK {
		t.Errorf("Expected status code %d. Got %d.", http.StatusOK, resp.StatusCode)
	}
	networkIP, err := nginxC.ContainerIP(ctx)
	if err != nil {
		t.Fatal(err)
	}
	if len(networkIP) == 0 {
		t.Errorf("Expected an IP address, got %v", networkIP)
	}
	networkAliases, err := nginxC.NetworkAliases(ctx)
	if err != nil {
		t.Fatal(err)
	}
	if len(networkAliases) != 1 {
		fmt.Printf("%v", networkAliases)
		t.Errorf("Expected number of connected networks %d. Got %d.", 0, len(networkAliases))
	}

	if len(networkAliases["bridge"]) != 0 {
		t.Errorf("Expected number of aliases for 'bridge' network %d. Got %d.", 0, len(networkAliases["bridge"]))
	}
}

func TestContainerCreationWithName(t *testing.T) {
	ctx := context.Background()

	creationName := fmt.Sprintf("%s_%d", "test_container", time.Now().Unix())
	expectedName := "/" + creationName // inspect adds '/' in the beginning

	nginxC, err := Run(ctx, Request{
		Image: nginxAlpineImage,
		ExposedPorts: []string{
			nginxDefaultPort,
		},
		WaitingFor: wait.ForListeningPort(nginxDefaultPort),
		Name:       creationName,
		Networks:   []string{"bridge"},
		Started:    true,
	})

	require.NoError(t, err)
	TerminateContainerOnEnd(t, ctx, nginxC)

	inspect, err := nginxC.Inspect(ctx)
	if err != nil {
		t.Fatal(err)
	}

	name := inspect.Name
	if name != expectedName {
		t.Errorf("Expected container name '%s'. Got '%s'.", expectedName, name)
	}
	networks, err := nginxC.Networks(ctx)
	if err != nil {
		t.Fatal(err)
	}
	if len(networks) != 1 {
		t.Errorf("Expected networks 1. Got '%d'.", len(networks))
	}

	network := networks[0]
	if network != corenetwork.Bridge {
		t.Errorf("Expected network name '%s'. Got '%s'.", corenetwork.Bridge, network)
	}

	endpoint, err := nginxC.PortEndpoint(ctx, nginxDefaultPort, "http")
	require.NoError(t, err)

	resp, err := http.Get(endpoint)
	if err != nil {
		t.Fatal(err)
	}
	defer resp.Body.Close()

	if resp.StatusCode != http.StatusOK {
		t.Errorf("Expected status code %d. Got %d.", http.StatusOK, resp.StatusCode)
	}
}

func TestContainerCreationAndWaitForListeningPortLongEnough(t *testing.T) {
	ctx := context.Background()

	// delayed-nginx will wait 2s before opening port
	nginxC, err := Run(ctx, Request{
		Image: nginxDelayedImage,
		ExposedPorts: []string{
			nginxDefaultPort,
		},
		WaitingFor: wait.ForListeningPort(nginxDefaultPort), // default startupTimeout is 60s
		Started:    true,
	})

	require.NoError(t, err)
	TerminateContainerOnEnd(t, ctx, nginxC)

	origin, err := nginxC.PortEndpoint(ctx, nginxDefaultPort, "http")
	if err != nil {
		t.Fatal(err)
	}
	resp, err := http.Get(origin)
	if err != nil {
		t.Fatal(err)
	}
	defer resp.Body.Close()

	if resp.StatusCode != http.StatusOK {
		t.Errorf("Expected status code %d. Got %d.", http.StatusOK, resp.StatusCode)
	}
}

func TestContainerCreationTimesOut(t *testing.T) {
	ctx := context.Background()
	// delayed-nginx will wait 2s before opening port
	nginxC, err := Run(ctx, Request{
		Image: nginxDelayedImage,
		ExposedPorts: []string{
			nginxDefaultPort,
		},
		WaitingFor: wait.ForListeningPort(nginxDefaultPort).WithStartupTimeout(1 * time.Second),
		Started:    true,
	})

	TerminateContainerOnEnd(t, ctx, nginxC)

	if err == nil {
		t.Error("Expected timeout")
	}
}

func TestContainerRespondsWithHttp200ForIndex(t *testing.T) {
	ctx := context.Background()

	nginxC, err := Run(ctx, Request{
		Image: nginxAlpineImage,
		ExposedPorts: []string{
			nginxDefaultPort,
		},
		WaitingFor: wait.ForHTTP("/").WithStartupTimeout(10 * time.Second),
		Started:    true,
	})

	require.NoError(t, err)
	TerminateContainerOnEnd(t, ctx, nginxC)

	origin, err := nginxC.PortEndpoint(ctx, nginxDefaultPort, "http")
	if err != nil {
		t.Fatal(err)
	}
	resp, err := http.Get(origin)
	if err != nil {
		t.Fatal(err)
	}
	defer resp.Body.Close()

	if resp.StatusCode != http.StatusOK {
		t.Errorf("Expected status code %d. Got %d.", http.StatusOK, resp.StatusCode)
	}
}

func TestContainerCreationTimesOutWithHttp(t *testing.T) {
	ctx := context.Background()
	// delayed-nginx will wait 2s before opening port
	nginxC, err := Run(ctx, Request{
		Image: nginxDelayedImage,
		ExposedPorts: []string{
			nginxDefaultPort,
		},
		WaitingFor: wait.ForHTTP("/").WithStartupTimeout(1 * time.Second),
		Started:    true,
	})
	TerminateContainerOnEnd(t, ctx, nginxC)

	if err == nil {
		t.Error("Expected timeout")
	}
}

func TestContainerCreationWaitsForLogContextTimeout(t *testing.T) {
	ctx := context.Background()

	c, err := Run(ctx, Request{
		Image:        mysqlImage,
		ExposedPorts: []string{"3306/tcp", "33060/tcp"},
		Env: map[string]string{
			"MYSQL_ROOT_PASSWORD": "password",
			"MYSQL_DATABASE":      "database",
		},
		WaitingFor: wait.ForLog("test context timeout").WithStartupTimeout(1 * time.Second),
		Started:    true,
	})
	if err == nil {
		t.Error("Expected timeout")
	}

	TerminateContainerOnEnd(t, ctx, c)
}

func TestContainerCreationWaitsForLog(t *testing.T) {
	ctx := context.Background()

	mysqlC, err := Run(ctx, Request{
		Image:        mysqlImage,
		ExposedPorts: []string{"3306/tcp", "33060/tcp"},
		Env: map[string]string{
			"MYSQL_ROOT_PASSWORD": "password",
			"MYSQL_DATABASE":      "database",
		},
		WaitingFor: wait.ForLog("port: 3306  MySQL Community Server - GPL"),
		Started:    true,
	})

	require.NoError(t, err)
	TerminateContainerOnEnd(t, ctx, mysqlC)
}

func TestBuildContainerFromDockerfileWithBuildArgs(t *testing.T) {
	t.Log("getting ctx")
	ctx := context.Background()

	t.Log("got ctx, creating container request")

	// fromDockerfileWithBuildArgs {
	ba := "build args value"

	req := Request{
		FromDockerfile: FromDockerfile{
			Context:    filepath.Join(".", "testdata"),
			Dockerfile: "args.Dockerfile",
			BuildArgs: map[string]*string{
				"FOO": &ba,
			},
		},
		ExposedPorts: []string{"8080/tcp"},
		WaitingFor:   wait.ForLog("ready"),
		Started:      true,
	}
	// }

	c, err := Run(ctx, req)

	require.NoError(t, err)
	TerminateContainerOnEnd(t, ctx, c)

	ep, err := c.Endpoint(ctx, "http")
	if err != nil {
		t.Fatal(err)
	}

	resp, err := http.Get(ep + "/env")
	if err != nil {
		t.Fatal(err)
	}
	defer resp.Body.Close()

	body, err := io.ReadAll(resp.Body)
	if err != nil {
		t.Fatal(err)
	}

	assert.Equal(t, 200, resp.StatusCode)
	assert.Equal(t, ba, string(body))
}

func TestBuildContainerFromDockerfileWithBuildLog(t *testing.T) {
	rescueStdout := os.Stderr
	r, w, _ := os.Pipe()
	os.Stderr = w

	t.Log("getting ctx")
	ctx := context.Background()
	t.Log("got ctx, creating container request")

	// fromDockerfile {
	req := Request{
		FromDockerfile: FromDockerfile{
			Context:       filepath.Join(".", "testdata"),
			Dockerfile:    "buildlog.Dockerfile",
			PrintBuildLog: true,
		},
		Started: true,
	}
	// }

	c, err := Run(ctx, req)

	require.NoError(t, err)
	TerminateContainerOnEnd(t, ctx, c)

	_ = w.Close()
	out, _ := io.ReadAll(r)
	os.Stdout = rescueStdout
	temp := strings.Split(string(out), "\n")

	if !regexp.MustCompile(`^Step\s*1/\d+\s*:\s*FROM docker.io/alpine$`).MatchString(temp[0]) {
		t.Errorf("Expected stdout firstline to be %s. Got '%s'.", "Step 1/* : FROM docker.io/alpine", temp[0])
	}
}

func TestContainerCreationWaitsForLogAndPortContextTimeout(t *testing.T) {
	ctx := context.Background()
	req := Request{
		Image:        mysqlImage,
		ExposedPorts: []string{"3306/tcp", "33060/tcp"},
		Env: map[string]string{
			"MYSQL_ROOT_PASSWORD": "password",
			"MYSQL_DATABASE":      "database",
		},
		WaitingFor: wait.ForAll(
			wait.ForLog("I love testcontainers-go"),
			wait.ForListeningPort("3306/tcp"),
		).WithDeadline(5 * time.Second),
		Started: true,
	}
	c, err := Run(ctx, req)
	if err == nil {
		t.Fatal("Expected timeout")
	}

	TerminateContainerOnEnd(t, ctx, c)
}

func TestContainerCreationWaitingForHostPort(t *testing.T) {
	ctx := context.Background()
	// exposePorts {
	req := Request{
		Image:        nginxAlpineImage,
		ExposedPorts: []string{nginxDefaultPort},
		WaitingFor:   wait.ForListeningPort(nginxDefaultPort),
		Started:      true,
	}
	// }
	nginx, err := Run(ctx, req)

	require.NoError(t, err)
	TerminateContainerOnEnd(t, ctx, nginx)
}

func TestContainerCreationWaitingForHostPortWithoutBashThrowsAnError(t *testing.T) {
	ctx := context.Background()
	req := Request{
		Image:        nginxAlpineImage,
		ExposedPorts: []string{nginxDefaultPort},
		WaitingFor:   wait.ForListeningPort(nginxDefaultPort),
		Started:      true,
	}
	nginx, err := Run(ctx, req)

	require.NoError(t, err)
	TerminateContainerOnEnd(t, ctx, nginx)
}

func TestCMD(t *testing.T) {
	/*
		echo a unique statement to ensure that we
		can pass in a command to the ContainerRequest
		and it will be run when we run the container
	*/

	ctx := context.Background()

	req := Request{
		Image: "docker.io/alpine",
		WaitingFor: wait.ForAll(
			wait.ForLog("command override!"),
		),
		Cmd:     []string{"echo", "command override!"},
		Started: true,
	}

	c, err := Run(ctx, req)

	require.NoError(t, err)
	TerminateContainerOnEnd(t, ctx, c)
}

func TestEntrypoint(t *testing.T) {
	/*
		echo a unique statement to ensure that we
		can pass in an entrypoint to the ContainerRequest
		and it will be run when we run the container
	*/

	ctx := context.Background()

	req := Request{
		Image: "docker.io/alpine",
		WaitingFor: wait.ForAll(
			wait.ForLog("entrypoint override!"),
		),
		Entrypoint: []string{"echo", "entrypoint override!"},
		Started:    true,
	}

	c, err := Run(ctx, req)

	require.NoError(t, err)
	TerminateContainerOnEnd(t, ctx, c)
}

func TestWorkingDir(t *testing.T) {
	/*
		print the current working directory to ensure that
		we can specify working directory in the
		ContainerRequest and it will be used for the container
	*/

	ctx := context.Background()

	req := Request{
		Image: "docker.io/alpine",
		WaitingFor: wait.ForAll(
			wait.ForLog("/var/tmp/test"),
		),
		Entrypoint: []string{"pwd"},
		WorkingDir: "/var/tmp/test",
		Started:    true,
	}

	c, err := Run(ctx, req)

	require.NoError(t, err)
	TerminateContainerOnEnd(t, ctx, c)
}

func TestContainerCreationWithVolumeAndFileWritingToIt(t *testing.T) {
	absPath, err := filepath.Abs(filepath.Join(".", "testdata", "hello.sh"))
	if err != nil {
		t.Fatal(err)
	}
	ctx, cnl := context.WithTimeout(context.Background(), 30*time.Second)
	defer cnl()

	// Create the volume.
	volumeName := "volumeName"

	// Create the container that writes into the mounted volume.
	bashC, err := Run(ctx, Request{
		Image: "docker.io/bash",
		Files: []ContainerFile{
			{
				HostFilePath:      absPath,
				ContainerFilePath: "/hello.sh",
			},
		},
		Mounts:     tcmount.Mounts(tcmount.VolumeMount(volumeName, "/data")),
		Cmd:        []string{"bash", "/hello.sh"},
		WaitingFor: wait.ForLog("done"),
		Started:    true,
	})

	require.NoError(t, err)
	require.NoError(t, bashC.Terminate(ctx))
}

func TestContainerWithTmpFs(t *testing.T) {
	ctx := context.Background()
	req := Request{
		Image:   "docker.io/busybox",
		Cmd:     []string{"sleep", "10"},
		Tmpfs:   map[string]string{"/testtmpfs": "rw"},
		Started: true,
	}

	ctr, err := Run(ctx, req)

	require.NoError(t, err)
	TerminateContainerOnEnd(t, ctx, ctr)

	path := "/testtmpfs/test.file"

	// exec_reader_example {
	c, reader, err := ctr.Exec(ctx, []string{"ls", path})
	if err != nil {
		t.Fatal(err)
	}
	if c != 1 {
		t.Fatalf("File %s should not have existed, expected return code 1, got %v", path, c)
	}

	buf := new(strings.Builder)
	_, err = io.Copy(buf, reader)
	if err != nil {
		t.Fatal(err)
	}

	// See the logs from the command execution.
	t.Log(buf.String())
	// }

	// exec_example {
	c, _, err = ctr.Exec(ctx, []string{"touch", path})
	if err != nil {
		t.Fatal(err)
	}
	if c != 0 {
		t.Fatalf("File %s should have been created successfully, expected return code 0, got %v", path, c)
	}
	// }

	c, _, err = ctr.Exec(ctx, []string{"ls", path})
	if err != nil {
		t.Fatal(err)
	}
	if c != 0 {
		t.Fatalf("File %s should exist, expected return code 0, got %v", path, c)
	}
}

func TestContainerNonExistentImage(t *testing.T) {
	t.Run("if the image not found don't propagate the error", func(t *testing.T) {
		_, err := Run(context.Background(), Request{
			Image:   "postgres:nonexistent-version",
			Started: true,
		})

		var nf errdefs.ErrNotFound
		if !errors.As(err, &nf) {
			t.Fatalf("the error should have been an errdefs.ErrNotFound: %v", err)
		}
	})

	t.Run("the context cancellation is propagated to container creation", func(t *testing.T) {
		ctx, cancel := context.WithTimeout(context.Background(), 100*time.Millisecond)
		defer cancel()
		c, err := Run(ctx, Request{
			Image:      "docker.io/postgres:12",
			WaitingFor: wait.ForLog("log"),
			Started:    true,
		})
		if !errors.Is(err, ctx.Err()) {
			t.Fatalf("err should be a ctx cancelled error %v", err)
		}

		TerminateContainerOnEnd(t, context.Background(), c) // use non-cancelled context
	})
}

func TestContainerCustomPlatformImage(t *testing.T) {
	t.Run("error with a non-existent platform", func(t *testing.T) {
		t.Parallel()
		nonExistentPlatform := "windows/arm12"
		ctx, cancel := context.WithTimeout(context.Background(), 1*time.Second)
		defer cancel()
		c, err := Run(ctx, Request{
			Image:         "docker.io/redis:latest",
			ImagePlatform: nonExistentPlatform,
			Started:       false,
		})

		TerminateContainerOnEnd(t, ctx, c)

		require.Error(t, err)
	})

	t.Run("specific platform should be propagated", func(t *testing.T) {
		t.Parallel()
		ctx := context.Background()

		c, err := Run(ctx, Request{
			Image:         "docker.io/mysql:8.0.36",
			ImagePlatform: "linux/amd64",
			Started:       false,
		})

		require.NoError(t, err)
		TerminateContainerOnEnd(t, ctx, c)

		dockerCli, err := core.NewClient(ctx)
		require.NoError(t, err)
		defer dockerCli.Close()

		ctr, err := dockerCli.ContainerInspect(ctx, c.GetContainerID())
		require.NoError(t, err)

		img, _, err := dockerCli.ImageInspectWithRaw(ctx, ctr.Image)
		require.NoError(t, err)
		assert.Equal(t, "linux", img.Os)
		assert.Equal(t, "amd64", img.Architecture)
	})
}

func TestContainerWithCustomHostname(t *testing.T) {
	ctx := context.Background()
	name := fmt.Sprintf("some-nginx-%s-%d", t.Name(), rand.Int())
	hostname := fmt.Sprintf("my-nginx-%s-%d", t.Name(), rand.Int())
	req := Request{
		Name:     name,
		Image:    nginxImage,
		Hostname: hostname,
		Started:  true,
	}
	ctr, err := Run(ctx, req)

	require.NoError(t, err)
	TerminateContainerOnEnd(t, ctx, ctr)

	if actualHostname := readHostname(t, ctr.GetContainerID()); actualHostname != hostname {
		t.Fatalf("expected hostname %s, got %s", hostname, actualHostname)
	}
}

func TestContainerInspect_RawInspectIsCleanedOnStop(t *testing.T) {
	ctr, err := Run(context.Background(), Request{
		Image:   nginxImage,
		Started: true,
	})
	require.NoError(t, err)
	TerminateContainerOnEnd(t, context.Background(), ctr)

	inspect, err := ctr.Inspect(context.Background())
	require.NoError(t, err)

	assert.NotEmpty(t, inspect.ID)

	require.NoError(t, ctr.Stop(context.Background(), nil))
<<<<<<< HEAD

	assert.Nil(t, ctr.raw)
=======
>>>>>>> 59cf0640
}

func readHostname(tb testing.TB, containerId string) string {
	containerClient, err := core.NewClient(context.Background())
	if err != nil {
		tb.Fatalf("Failed to create Docker client: %v", err)
	}
	defer containerClient.Close()

	containerDetails, err := containerClient.ContainerInspect(context.Background(), containerId)
	if err != nil {
		tb.Fatalf("Failed to inspect container: %v", err)
	}

	return containerDetails.Config.Hostname
}

func TestDockerContainerResources(t *testing.T) {
	if os.Getenv("XDG_RUNTIME_DIR") != "" {
		t.Skip("Rootless Docker does not support setting rlimit")
	}

	ctx := context.Background()

	expected := []*container.Ulimit{
		{
			Name: "memlock",
			Hard: -1,
			Soft: -1,
		},
		{
			Name: "nofile",
			Hard: 65536,
			Soft: 65536,
		},
	}

	nginxC, err := Run(ctx, Request{
		Image:        nginxAlpineImage,
		ExposedPorts: []string{nginxDefaultPort},
		WaitingFor:   wait.ForListeningPort(nginxDefaultPort),
		HostConfigModifier: func(hc *container.HostConfig) {
			hc.Resources = container.Resources{
				Ulimits: expected,
			}
		},
		Started: true,
	})

	require.NoError(t, err)
	TerminateContainerOnEnd(t, ctx, nginxC)

	c, err := core.NewClient(ctx)
	require.NoError(t, err)
	defer c.Close()

	containerID := nginxC.GetContainerID()

	resp, err := c.ContainerInspect(ctx, containerID)
	require.NoError(t, err)

	assert.Equal(t, expected, resp.HostConfig.Ulimits)
}

func TestContainerCapAdd(t *testing.T) {
	ctx := context.Background()

	expected := "IPC_LOCK"

	nginx, err := Run(ctx, Request{
		Image:        nginxAlpineImage,
		ExposedPorts: []string{nginxDefaultPort},
		WaitingFor:   wait.ForListeningPort(nginxDefaultPort),
		HostConfigModifier: func(hc *container.HostConfig) {
			hc.CapAdd = []string{expected}
		},
		Started: true,
	})
	require.NoError(t, err)
	TerminateContainerOnEnd(t, ctx, nginx)

	dockerClient, err := core.NewClient(ctx)
	require.NoError(t, err)
	defer dockerClient.Close()

	containerID := nginx.GetContainerID()
	resp, err := dockerClient.ContainerInspect(ctx, containerID)
	require.NoError(t, err)

	assert.Equal(t, strslice.StrSlice{expected}, resp.HostConfig.CapAdd)
}

func TestContainerRunningCheckingStatusCode(t *testing.T) {
	ctx := context.Background()
	req := Request{
		Image:         "influxdb:1.8.10-alpine",
		ExposedPorts:  []string{"8086/tcp"},
		ImagePlatform: "linux/amd64", // influxdb doesn't provide an alpine+arm build (https://github.com/influxdata/influxdata-docker/issues/335)
		WaitingFor: wait.ForAll(
			wait.ForHTTP("/ping").WithPort("8086/tcp").WithStatusCodeMatcher(
				func(status int) bool {
					return status == http.StatusNoContent
				},
			),
		),
		Started: true,
	}

	influx, err := Run(ctx, req)
	if err != nil {
		t.Fatal(err)
	}

	TerminateContainerOnEnd(t, ctx, influx)
}

func TestContainerWithUserID(t *testing.T) {
	ctx := context.Background()

	req := Request{
		Image:      "docker.io/alpine:latest",
		User:       "60125",
		Cmd:        []string{"sh", "-c", "id -u"},
		WaitingFor: wait.ForExit(),
		Started:    true,
	}

	ctr, err := Run(ctx, req)

	require.NoError(t, err)
	TerminateContainerOnEnd(t, ctx, ctr)

	r, err := ctr.Logs(ctx)
	if err != nil {
		t.Fatal(err)
	}
	defer r.Close()
	b, err := io.ReadAll(r)
	if err != nil {
		t.Fatal(err)
	}
	actual := regexp.MustCompile(`\D+`).ReplaceAllString(string(b), "")
	assert.Equal(t, req.User, actual)
}

func TestContainerWithNoUserID(t *testing.T) {
	ctx := context.Background()
	req := Request{
		Image:      "docker.io/alpine:latest",
		Cmd:        []string{"sh", "-c", "id -u"},
		WaitingFor: wait.ForExit(),
		Started:    true,
	}
	ctr, err := Run(ctx, req)

	require.NoError(t, err)
	TerminateContainerOnEnd(t, ctx, ctr)

	r, err := ctr.Logs(ctx)
	if err != nil {
		t.Fatal(err)
	}
	defer r.Close()
	b, err := io.ReadAll(r)
	if err != nil {
		t.Fatal(err)
	}
	actual := regexp.MustCompile(`\D+`).ReplaceAllString(string(b), "")
	assert.Equal(t, "0", actual)
}

<<<<<<< HEAD
=======
func TestGetGatewayIP(t *testing.T) {
	// When using docker compose with DinD mode, and using host port or http wait strategy
	// It's need to invoke GetGatewayIP for get the host
	provider, err := providerType.GetProvider(WithLogger(TestLogger(t)))
	if err != nil {
		t.Fatal(err)
	}
	defer provider.Close()

	ip, err := provider.(*DockerProvider).GetGatewayIP(context.Background())
	if err != nil {
		t.Fatal(err)
	}
	if ip == "" {
		t.Fatal("could not get gateway ip")
	}
}

>>>>>>> 59cf0640
func TestNetworkModeWithContainerReference(t *testing.T) {
	ctx := context.Background()
	nginxA, err := Run(ctx, Request{
		Image:   nginxAlpineImage,
		Started: true,
	})

	require.NoError(t, err)
	TerminateContainerOnEnd(t, ctx, nginxA)

	networkMode := fmt.Sprintf("container:%v", nginxA.GetContainerID())
	nginxB, err := Run(ctx, Request{
		Image: nginxAlpineImage,
		HostConfigModifier: func(hc *container.HostConfig) {
			hc.NetworkMode = container.NetworkMode(networkMode)
		},
		Started: true,
	})

	require.NoError(t, err)
	TerminateContainerOnEnd(t, ctx, nginxB)
}

func TestFindContainerByName(t *testing.T) {
	ctx := context.Background()

	logger := tclog.NewTestLogger(t)

	c1, err := Run(ctx, Request{
		Name:       "test",
		Image:      "nginx:1.17.6",
		Logger:     logger,
		WaitingFor: wait.ForExposedPort(),
		Started:    true,
	})
	require.NoError(t, err)

	c1Inspect, err := c1.Inspect(ctx)
	require.NoError(t, err)
	TerminateContainerOnEnd(t, ctx, c1)

	c1Name := c1Inspect.Name

	c2, err := Run(ctx, Request{
		Name:       "test2",
		Image:      "nginx:1.17.6",
		Logger:     logger,
		WaitingFor: wait.ForExposedPort(),
		Started:    true,
	})
	require.NoError(t, err)
	TerminateContainerOnEnd(t, ctx, c2)

	c, err := findContainerByName(ctx, "test")
	require.NoError(t, err)
	require.NotNil(t, c)
	assert.Contains(t, c.Names, c1Name)
}

func TestImageBuiltFromDockerfile_KeepBuiltImage(t *testing.T) {
	tests := []struct {
		keepBuiltImage bool
	}{
		{keepBuiltImage: true},
		{keepBuiltImage: false},
	}

	for _, tt := range tests {
		t.Run(fmt.Sprintf("Keep built image: %t", tt.keepBuiltImage), func(t *testing.T) {
			ctx := context.Background()

			// Set up CLI.
			cli, err := core.NewClient(ctx)
			require.NoError(t, err, "get docker client should not fail")
			defer func() { _ = cli.Close() }()

			// Create container.
			c, err := Run(ctx, Request{
				FromDockerfile: FromDockerfile{
					Context:    "testdata",
					Dockerfile: "echo.Dockerfile",
					KeepImage:  tt.keepBuiltImage,
				},
			})
			require.NoError(t, err, "create container should not fail")
			defer func() { _ = c.Terminate(context.Background()) }()
			// Get the image ID.
			containerInspect, err := c.Inspect(ctx)
			require.NoError(t, err, "container inspect should not fail")

			containerName := containerInspect.Name
			containerDetails, err := cli.ContainerInspect(ctx, containerName)
			require.NoError(t, err, "inspect container should not fail")
			containerImage := containerDetails.Image
			t.Cleanup(func() {
				_, _ = cli.ImageRemove(ctx, containerImage, image.RemoveOptions{
					Force:         true,
					PruneChildren: true,
				})
			})
			// Now, we terminate the container and check whether the image still exists.
			err = c.Terminate(ctx)
			require.NoError(t, err, "terminate container should not fail")
			_, _, err = cli.ImageInspectWithRaw(ctx, containerImage)
			if tt.keepBuiltImage {
				require.NoError(t, err, "image should still exist")
			} else {
				require.Error(t, err, "image should not exist anymore")
			}
		})
	}
}

// errMockCli is a mock implementation of client.APIClient and the client.SystemAPIClient,
// which is handy for simulating error returns in retry scenarios.
type errMockCli struct {
	client.APIClient

	logger             tclog.Logging
	err                error
	imageBuildCount    int
	containerListCount int
	imagePullCount     int
}

func (m *errMockCli) ImageBuild(_ context.Context, _ io.Reader, _ types.ImageBuildOptions) (types.ImageBuildResponse, error) {
	m.imageBuildCount++
	return types.ImageBuildResponse{Body: io.NopCloser(&bytes.Buffer{})}, m.err
}

func (m *errMockCli) ContainerList(_ context.Context, _ container.ListOptions) ([]types.Container, error) {
	m.containerListCount++
	return []types.Container{{}}, m.err
}

func (m *errMockCli) ImagePull(_ context.Context, _ string, _ image.PullOptions) (io.ReadCloser, error) {
	m.imagePullCount++
	return io.NopCloser(&bytes.Buffer{}), m.err
}

func (m *errMockCli) Close() error {
	return nil
}

type mockDockerClient struct {
	client.APIClient
}

func newMockDockerClient(m *errMockCli) *core.DockerClient {
	return core.NewMockDockerClient(&mockDockerClient{
		APIClient: m,
	})
}

func (m *mockDockerClient) ClientVersion() string {
	return "mock-version"
}

func (m *mockDockerClient) Info(ctx context.Context) (system.Info, error) {
	return system.Info{}, nil
}

func (m *mockDockerClient) Events(ctx context.Context, options types.EventsOptions) (<-chan events.Message, <-chan error) {
	return nil, nil
}

func (m *mockDockerClient) RegistryLogin(ctx context.Context, auth registry.AuthConfig) (registry.AuthenticateOKBody, error) {
	return registry.AuthenticateOKBody{}, nil
}

func (m *mockDockerClient) DiskUsage(ctx context.Context, options types.DiskUsageOptions) (types.DiskUsage, error) {
	return types.DiskUsage{}, nil
}

func (m *mockDockerClient) Ping(ctx context.Context) (types.Ping, error) {
	return types.Ping{}, nil
}

func (m *mockDockerClient) Close() error {
	return nil
}

func TestDockerProvider_BuildImage_Retries(t *testing.T) {
	tests := []struct {
		name        string
		errReturned error
		shouldRetry bool
	}{
		{
			name:        "no retry on success",
			errReturned: nil,
			shouldRetry: false,
		},
		{
			name:        "no retry when a resource is not found",
			errReturned: errdefs.NotFound(errors.New("not available")),
			shouldRetry: false,
		},
		{
			name:        "no retry when parameters are invalid",
			errReturned: errdefs.InvalidParameter(errors.New("invalid")),
			shouldRetry: false,
		},
		{
			name:        "no retry when resource access not authorized",
			errReturned: errdefs.Unauthorized(errors.New("not authorized")),
			shouldRetry: false,
		},
		{
			name:        "no retry when resource access is forbidden",
			errReturned: errdefs.Forbidden(errors.New("forbidden")),
			shouldRetry: false,
		},
		{
			name:        "no retry when not implemented by provider",
			errReturned: errdefs.NotImplemented(errors.New("unknown method")),
			shouldRetry: false,
		},
		{
			name:        "retry on non-permanent error",
			errReturned: errors.New("whoops"),
			shouldRetry: true,
		},
	}

	for _, tt := range tests {
		t.Run(tt.name, func(t *testing.T) {
			m := &errMockCli{err: tt.errReturned}

			// pass the mock client to the downstream API
			ctx := context.WithValue(context.Background(), ClientContextKey, newMockDockerClient(m))

			// give a chance to retry
			ctx, cancel := context.WithTimeout(ctx, 1*time.Second)
			defer cancel()
			_, _ = tcimage.Build(ctx, &Request{})

			assert.Positive(t, m.imageBuildCount)
			assert.Equal(t, tt.shouldRetry, m.imageBuildCount > 1)
		})
	}
}

func TestDockerProvider_waitContainerCreation_retries(t *testing.T) {
	tests := []struct {
		name        string
		errReturned error
		shouldRetry bool
	}{
		{
			name:        "no retry on success",
			errReturned: nil,
			shouldRetry: false,
		},
		{
			name:        "no retry when parameters are invalid",
			errReturned: errdefs.InvalidParameter(errors.New("invalid")),
			shouldRetry: false,
		},
		{
			name:        "no retry when not implemented by provider",
			errReturned: errdefs.NotImplemented(errors.New("unknown method")),
			shouldRetry: false,
		},
		{
			name:        "retry when not found",
			errReturned: errdefs.NotFound(errors.New("not there yet")),
			shouldRetry: true,
		},
		{
			name:        "retry on non-permanent error",
			errReturned: errors.New("whoops"),
			shouldRetry: true,
		},
	}

	for _, tt := range tests {
		t.Run(tt.name, func(t *testing.T) {
			m := &errMockCli{err: tt.errReturned}

			ctx := context.WithValue(context.Background(), ClientContextKey, newMockDockerClient(m))

			// give a chance to retry
			ctx, cancel := context.WithTimeout(ctx, 1*time.Second)
			defer cancel()
			_, _ = waitContainerCreation(ctx, "someID")

			assert.Positive(t, m.containerListCount)
			assert.Equal(t, tt.shouldRetry, m.containerListCount > 1)
		})
	}
}

func TestDockerProvider_attemptToPullImage_retries(t *testing.T) {
	tests := []struct {
		name        string
		errReturned error
		shouldRetry bool
	}{
		{
			name:        "no retry on success",
			errReturned: nil,
			shouldRetry: false,
		},
		{
			name:        "no retry when a resource is not found",
			errReturned: errdefs.NotFound(errors.New("not available")),
			shouldRetry: false,
		},
		{
			name:        "no retry when parameters are invalid",
			errReturned: errdefs.InvalidParameter(errors.New("invalid")),
			shouldRetry: false,
		},
		{
			name:        "no retry when resource access not authorized",
			errReturned: errdefs.Unauthorized(errors.New("not authorized")),
			shouldRetry: false,
		},
		{
			name:        "no retry when resource access is forbidden",
			errReturned: errdefs.Forbidden(errors.New("forbidden")),
			shouldRetry: false,
		},
		{
			name:        "no retry when not implemented by provider",
			errReturned: errdefs.NotImplemented(errors.New("unknown method")),
			shouldRetry: false,
		},
		{
			name:        "retry on non-permanent error",
			errReturned: errors.New("whoops"),
			shouldRetry: true,
		},
	}

	for _, tt := range tests {
		t.Run(tt.name, func(t *testing.T) {
			m := &errMockCli{err: tt.errReturned, logger: tclog.NewTestLogger(t)}

			ctx := context.WithValue(context.Background(), ClientContextKey, newMockDockerClient(m))

			// give a chance to retry
			ctx, cancel := context.WithTimeout(ctx, 1*time.Second)
			defer cancel()
			_ = tcimage.Pull(ctx, "someTag", m.logger, image.PullOptions{})

			assert.Positive(t, m.imagePullCount)
			assert.Equal(t, tt.shouldRetry, m.imagePullCount > 1)
		})
	}
}<|MERGE_RESOLUTION|>--- conflicted
+++ resolved
@@ -1061,11 +1061,6 @@
 	assert.NotEmpty(t, inspect.ID)
 
 	require.NoError(t, ctr.Stop(context.Background(), nil))
-<<<<<<< HEAD
-
-	assert.Nil(t, ctr.raw)
-=======
->>>>>>> 59cf0640
 }
 
 func readHostname(tb testing.TB, containerId string) string {
@@ -1237,27 +1232,6 @@
 	assert.Equal(t, "0", actual)
 }
 
-<<<<<<< HEAD
-=======
-func TestGetGatewayIP(t *testing.T) {
-	// When using docker compose with DinD mode, and using host port or http wait strategy
-	// It's need to invoke GetGatewayIP for get the host
-	provider, err := providerType.GetProvider(WithLogger(TestLogger(t)))
-	if err != nil {
-		t.Fatal(err)
-	}
-	defer provider.Close()
-
-	ip, err := provider.(*DockerProvider).GetGatewayIP(context.Background())
-	if err != nil {
-		t.Fatal(err)
-	}
-	if ip == "" {
-		t.Fatal("could not get gateway ip")
-	}
-}
-
->>>>>>> 59cf0640
 func TestNetworkModeWithContainerReference(t *testing.T) {
 	ctx := context.Background()
 	nginxA, err := Run(ctx, Request{
@@ -1420,7 +1394,7 @@
 	return system.Info{}, nil
 }
 
-func (m *mockDockerClient) Events(ctx context.Context, options types.EventsOptions) (<-chan events.Message, <-chan error) {
+func (m *mockDockerClient) Events(ctx context.Context, options events.ListOptions) (<-chan events.Message, <-chan error) {
 	return nil, nil
 }
 
