# CockroachDB

Since testcontainers-go <a href="https://github.com/testcontainers/testcontainers-go/releases/tag/v0.28.0"><span class="tc-version">:material-tag: v0.28.0</span></a>

## Introduction

The Testcontainers module for CockroachDB.

## Adding this module to your project dependencies

Please run the following command to add the CockroachDB module to your Go dependencies:

```
go get github.com/testcontainers/testcontainers-go/modules/cockroachdb
```

## Usage example

<!--codeinclude-->
[Creating a CockroachDB container](../../modules/cockroachdb/examples_test.go) inside_block:runCockroachDBContainer
<!--/codeinclude-->

## Module reference

The CockroachDB module exposes one entrypoint function to create the CockroachDB container, and this function receives three parameters:

```golang
<<<<<<< HEAD
func RunContainer(ctx context.Context, opts ...testcontainers.RequestCustomizer) (*CockroachDBContainer, error)
```

- `context.Context`, the Go context.
- `testcontainers.RequestCustomizer`, a variadic argument for passing options.
=======
func Run(ctx context.Context, img string, opts ...testcontainers.ContainerCustomizer) (*CockroachDBContainer, error)
```

- `context.Context`, the Go context.
- `string`, the Docker image to use.
- `testcontainers.ContainerCustomizer`, a variadic argument for passing options.
>>>>>>> 8e4728b7

!!!warning
    When TLS is enabled there's a very small, unlikely chance that the underlying driver can panic when registering the driver as part of waiting for CockroachDB to be ready to accept connections. If this is repeatedly happening please open an issue.

### Container Options

When starting the CockroachDB container, you can pass options in a variadic way to configure it.

#### Image

If you need to set a different CockroachDB Docker image, you can set a valid Docker image as the second argument in the `Run` function.
E.g. `Run(context.Background(), "cockroachdb/cockroach:latest-v23.1")`.

{% include "../features/common_functional_options.md" %}

#### Database

Set the database that is created & dialled with `cockroachdb.WithDatabase`.

#### Password authentication

Disable insecure mode and connect with password authentication by setting `cockroachdb.WithUser` and `cockroachdb.WithPassword`.

#### Store size

Control the maximum amount of memory used for storage, by default this is 100% but can be changed by provided a valid option to `WithStoreSize`. Checkout https://www.cockroachlabs.com/docs/stable/cockroach-start#store for the full range of options available.

#### TLS authentication

`cockroachdb.WithTLS` lets you provide the CA certificate along with the certicate and key for the node & clients to connect with.
Internally CockroachDB requires a client certificate for the user to connect with.

A helper `cockroachdb.NewTLSConfig` exists to generate all of this for you.

### Container Methods

The CockroachDB container exposes the following methods:

#### ConnectionString

Dial address to open a new connection.

#### MustConnectionString

Same as `ConnectionString` but any error to generate the address will raise a panic

#### TLSConfig

Returns `*tls.Config` setup to allow you to dial your client over TLS, if enabled, else this will error with `cockroachdb.ErrTLSNotEnabled`.<|MERGE_RESOLUTION|>--- conflicted
+++ resolved
@@ -25,20 +25,12 @@
 The CockroachDB module exposes one entrypoint function to create the CockroachDB container, and this function receives three parameters:
 
 ```golang
-<<<<<<< HEAD
-func RunContainer(ctx context.Context, opts ...testcontainers.RequestCustomizer) (*CockroachDBContainer, error)
-```
-
-- `context.Context`, the Go context.
-- `testcontainers.RequestCustomizer`, a variadic argument for passing options.
-=======
-func Run(ctx context.Context, img string, opts ...testcontainers.ContainerCustomizer) (*CockroachDBContainer, error)
+func Run(ctx context.Context, img string, opts ...testcontainers.RequestCustomizer) (*Container, error)
 ```
 
 - `context.Context`, the Go context.
 - `string`, the Docker image to use.
-- `testcontainers.ContainerCustomizer`, a variadic argument for passing options.
->>>>>>> 8e4728b7
+- `testcontainers.RequestCustomizer`, a variadic argument for passing options.
 
 !!!warning
     When TLS is enabled there's a very small, unlikely chance that the underlying driver can panic when registering the driver as part of waiting for CockroachDB to be ready to accept connections. If this is repeatedly happening please open an issue.
