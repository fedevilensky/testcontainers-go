--- conflicted
+++ resolved
@@ -89,17 +89,8 @@
 		Started: true,
 	}
 
-<<<<<<< HEAD
 	c, err := Run(ctx, req)
-=======
-	gReq := GenericContainerRequest{
-		ContainerRequest: req,
-		Started:          true,
-	}
-
-	c, err := GenericContainer(ctx, gReq)
 	CleanupContainer(t, c)
->>>>>>> b60497e9
 	require.NoError(t, err)
 
 	ep, err := c.Endpoint(ctx, "http")
@@ -120,13 +111,7 @@
 		t.Fatal("never received final log message")
 	}
 
-<<<<<<< HEAD
-	assert.Equal(t, []string{"ready\n", "echo hello\n", "echo there\n"}, g.Msgs())
-
-	TerminateContainerOnEnd(t, ctx, c)
-=======
 	require.Equal(t, []string{"ready\n", "echo hello\n", "echo there\n"}, g.Msgs())
->>>>>>> b60497e9
 }
 
 type TestLogTypeConsumer struct {
@@ -164,20 +149,9 @@
 		Started: true,
 	}
 
-<<<<<<< HEAD
 	c, err := Run(ctx, req)
-	require.NoError(t, err)
-	TerminateContainerOnEnd(t, ctx, c)
-=======
-	gReq := GenericContainerRequest{
-		ContainerRequest: req,
-		Started:          true,
-	}
-
-	c, err := GenericContainer(ctx, gReq)
 	CleanupContainer(t, c)
 	require.NoError(t, err)
->>>>>>> b60497e9
 
 	ep, err := c.Endpoint(ctx, "http")
 	require.NoError(t, err)
@@ -228,17 +202,8 @@
 		Started: true,
 	}
 
-<<<<<<< HEAD
 	c, err := Run(ctx, req)
-=======
-	gReq := GenericContainerRequest{
-		ContainerRequest: req,
-		Started:          true,
-	}
-
-	c, err := GenericContainer(ctx, gReq)
 	CleanupContainer(t, c)
->>>>>>> b60497e9
 	require.NoError(t, err)
 
 	ep, err := c.Endpoint(ctx, "http")
@@ -282,10 +247,6 @@
 	})
 	CleanupContainer(t, dind)
 	require.NoError(t, err)
-<<<<<<< HEAD
-	TerminateContainerOnEnd(t, ctx, dind)
-=======
->>>>>>> b60497e9
 
 	var remoteDocker string
 
@@ -338,11 +299,7 @@
 	if err := nginx.Start(dindCtx); err != nil {
 		t.Fatal(err)
 	}
-<<<<<<< HEAD
-	TerminateContainerOnEnd(t, dindCtx, nginx)
-=======
 	CleanupContainer(t, nginx)
->>>>>>> b60497e9
 
 	port, err := nginx.MappedPort(dindCtx, "80/tcp")
 	if err != nil {
@@ -403,22 +360,11 @@
 		WaitingFor: wait.ForExit(),
 		Started:    true,
 	}
-<<<<<<< HEAD
 	ctr, err := Run(ctx, req)
-	if err != nil {
-		t.Fatal(err)
-	}
-	TerminateContainerOnEnd(t, ctx, ctr)
-=======
-	ctr, err := GenericContainer(ctx, GenericContainerRequest{
-		ContainerRequest: req,
-		Started:          true,
-	})
 	CleanupContainer(t, ctr)
 	if err != nil {
 		t.Fatal(err)
 	}
->>>>>>> b60497e9
 
 	r, err := ctr.Logs(ctx)
 	if err != nil {
@@ -456,17 +402,8 @@
 	}
 	// }
 
-<<<<<<< HEAD
 	c, err := Run(ctx, req)
-=======
-	gReq := GenericContainerRequest{
-		ContainerRequest: req,
-		Started:          true,
-	}
-
-	c, err := GenericContainer(ctx, gReq)
 	CleanupContainer(t, c)
->>>>>>> b60497e9
 	require.NoError(t, err)
 
 	ep, err := c.Endpoint(ctx, "http")
@@ -486,13 +423,7 @@
 	case <-time.After(10 * time.Second):
 		t.Fatal("never received final log message")
 	}
-<<<<<<< HEAD
-	assert.Equal(t, []string{"ready\n", "echo hello\n", "echo there\n"}, g.Msgs())
-
-	TerminateContainerOnEnd(t, ctx, c)
-=======
 	require.Equal(t, []string{"ready\n", "echo hello\n", "echo there\n"}, g.Msgs())
->>>>>>> b60497e9
 }
 
 func TestStartLogProductionStillStartsWithTooLowTimeout(t *testing.T) {
@@ -518,20 +449,9 @@
 		Started: true,
 	}
 
-<<<<<<< HEAD
 	c, err := Run(ctx, req)
-	require.NoError(t, err)
-	TerminateContainerOnEnd(t, ctx, c)
-=======
-	gReq := GenericContainerRequest{
-		ContainerRequest: req,
-		Started:          true,
-	}
-
-	c, err := GenericContainer(ctx, gReq)
 	CleanupContainer(t, c)
 	require.NoError(t, err)
->>>>>>> b60497e9
 }
 
 func TestStartLogProductionStillStartsWithTooHighTimeout(t *testing.T) {
@@ -557,30 +477,12 @@
 		Started: true,
 	}
 
-<<<<<<< HEAD
 	c, err := Run(ctx, req)
+	CleanupContainer(t, c)
 	require.NoError(t, err)
 	require.NotNil(t, c)
 
-	// because the log production timeout is too high, the container should have already been terminated
-	// so no need to terminate it again with "testcontainers.testcontainers.TerminateContainerOnEnd(t, ctx, c)"
 	require.NoError(t, c.StopLogProduction())
-
-	TerminateContainerOnEnd(t, ctx, c)
-=======
-	gReq := GenericContainerRequest{
-		ContainerRequest: req,
-		Started:          true,
-	}
-
-	c, err := GenericContainer(ctx, gReq)
-	CleanupContainer(t, c)
-	require.NoError(t, err)
-	require.NotNil(t, c)
-
-	dc := c.(*DockerContainer)
-	require.NoError(t, dc.stopLogProduction())
->>>>>>> b60497e9
 }
 
 func TestMultiContainerLogConsumer_CancelledContext(t *testing.T) {
@@ -618,17 +520,8 @@
 		Started: true,
 	}
 
-<<<<<<< HEAD
 	c, err := Run(ctx, containerReq1)
-=======
-	genericReq1 := GenericContainerRequest{
-		ContainerRequest: containerReq1,
-		Started:          true,
-	}
-
-	c, err := GenericContainer(ctx, genericReq1)
 	CleanupContainer(t, c)
->>>>>>> b60497e9
 	require.NoError(t, err)
 
 	ep1, err := c.Endpoint(ctx, "http")
@@ -659,17 +552,8 @@
 		Started: true,
 	}
 
-<<<<<<< HEAD
 	c2, err := Run(ctx, containerReq2)
-=======
-	genericReq2 := GenericContainerRequest{
-		ContainerRequest: containerReq2,
-		Started:          true,
-	}
-
-	c2, err := GenericContainer(ctx, genericReq2)
 	CleanupContainer(t, c2)
->>>>>>> b60497e9
 	require.NoError(t, err)
 
 	ep2, err := c2.Endpoint(ctx, "http")
@@ -702,11 +586,7 @@
 	// The context cancel shouldn't cause the system to throw a
 	// log.StoppedForOutOfSyncMessage, as it hangs the system with
 	// the multiple containers.
-<<<<<<< HEAD
-	assert.False(t, strings.Contains(actual, log.StoppedForOutOfSyncMessage))
-=======
-	require.NotContains(t, actual, logStoppedForOutOfSyncMessage)
->>>>>>> b60497e9
+	require.NotContains(t, actual, log.StoppedForOutOfSyncMessage)
 }
 
 // FooLogConsumer is a test log consumer that accepts logs from the
@@ -759,7 +639,6 @@
 	logConsumer := NewFooLogConsumer(t)
 
 	ctx := context.Background()
-<<<<<<< HEAD
 	ctr, err := Run(ctx, Request{
 		Image:           "hello-world",
 		AlwaysPullImage: true,
@@ -768,20 +647,7 @@
 		},
 		Started: false,
 	})
-	TerminateContainerOnEnd(t, ctx, ctr)
-=======
-	ctr, err := GenericContainer(ctx, GenericContainerRequest{
-		ContainerRequest: ContainerRequest{
-			Image:           "hello-world",
-			AlwaysPullImage: true,
-			LogConsumerCfg: &LogConsumerConfig{
-				Consumers: []LogConsumer{logConsumer},
-			},
-		},
-		Started: false,
-	})
 	CleanupContainer(t, ctr)
->>>>>>> b60497e9
 	require.NoError(t, err)
 
 	// Start and confirm that the log consumer receives the log message.
