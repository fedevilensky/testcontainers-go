--- conflicted
+++ resolved
@@ -605,13 +605,9 @@
 	t          *testing.T
 }
 
-<<<<<<< HEAD
-func (c FooLogConsumer) Accept(rawLog log.Log) {
-=======
 // Accept receives a log message and sends it to the log channel if it
 // contains the "Hello from Docker!" message.
-func (c FooLogConsumer) Accept(rawLog Log) {
->>>>>>> c44b1b2e
+func (c FooLogConsumer) Accept(rawLog log.Log) {
 	log := string(rawLog.Content)
 	if strings.Contains(log, "Hello from Docker!") {
 		select {
@@ -659,42 +655,25 @@
 		},
 		Started: false,
 	})
-	terminateContainerOnEnd(t, ctx, container)
-	require.NoError(t, err)
-
-<<<<<<< HEAD
+	TerminateContainerOnEnd(t, ctx, ctr)
+	require.NoError(t, err)
+
+	// Start and confirm that the log consumer receives the log message.
 	err = ctr.Start(ctx)
-	if err != nil {
-		t.Fatalf("Cant start container: %s", err.Error())
-	}
-
-	d := 30 * time.Second
-	err = ctr.Stop(ctx, &d)
-	if err != nil {
-		t.Fatalf("Cant stop container: %s", err.Error())
-	}
-	err = ctr.Start(ctx)
-	if err != nil {
-		t.Fatalf("Cant start container: %s", err.Error())
-	}
-=======
-	// Start and confirm that the log consumer receives the log message.
-	err = container.Start(ctx)
 	require.NoError(t, err)
 
 	logConsumer.AssertRead()
 
 	// Stop the container and clear any pending message.
 	d := 5 * time.Second
-	err = container.Stop(ctx, &d)
+	err = ctr.Stop(ctx, &d)
 	require.NoError(t, err)
 
 	logConsumer.SlurpOne()
 
 	// Restart the container and confirm that the log consumer receives new log messages.
-	err = container.Start(ctx)
-	require.NoError(t, err)
->>>>>>> c44b1b2e
+	err = ctr.Start(ctx)
+	require.NoError(t, err)
 
 	// First message is from the first start.
 	logConsumer.AssertRead()
