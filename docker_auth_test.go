package testcontainers

import (
	"context"
	"encoding/base64"
	"fmt"
	"net"
	"os"
	"testing"

	"github.com/docker/docker/api/types/image"
	"github.com/docker/docker/client"
	"github.com/stretchr/testify/require"

	"github.com/testcontainers/testcontainers-go/internal/core"
	"github.com/testcontainers/testcontainers-go/wait"
)

func TestBuildContainerFromDockerfile(t *testing.T) {
	ctx := context.Background()
	req := Request{
		FromDockerfile: FromDockerfile{
			Context: "./testdata",
		},
		AlwaysPullImage: true, // make sure the authentication takes place
		ExposedPorts:    []string{"6379/tcp"},
		WaitingFor:      wait.ForLog("Ready to accept connections"),
		Started:         true,
	}

<<<<<<< HEAD
	redisC, err := Run(ctx, req)
	require.NoError(t, err)
	TerminateContainerOnEnd(t, ctx, redisC)
=======
	redisC, err := prepareRedisImage(ctx, req)
	CleanupContainer(t, redisC)
	require.NoError(t, err)
>>>>>>> b60497e9
}

// removeImageFromLocalCache removes the image from the local cache
func removeImageFromLocalCache(t *testing.T, img string) {
	ctx := context.Background()

	testcontainersClient, err := core.NewClient(ctx, client.WithVersion(daemonMaxVersion))
	if err != nil {
		t.Log("could not create client to cleanup registry: ", err)
	}
	defer testcontainersClient.Close()

	_, err = testcontainersClient.ImageRemove(ctx, img, image.RemoveOptions{
		Force:         true,
		PruneChildren: true,
	})
	if err != nil && !client.IsErrNotFound(err) {
		t.Logf("could not remove image %s: %v\n", img, err)
	}
}

func TestBuildContainerFromDockerfileWithDockerAuthConfig(t *testing.T) {
	registryHost := prepareLocalRegistryWithAuth(t)

	// using the same credentials as in the Docker Registry
	setAuthConfig(t, registryHost, "testuser", "testpassword")

	ctx := context.Background()

	req := Request{
		FromDockerfile: FromDockerfile{
			Context:    "./testdata",
			Dockerfile: "auth.Dockerfile",
			BuildArgs: map[string]*string{
				"REGISTRY_HOST": &registryHost,
			},
			Repo: "localhost",
		},
		AlwaysPullImage: true, // make sure the authentication takes place
		ExposedPorts:    []string{"6379/tcp"},
		WaitingFor:      wait.ForLog("Ready to accept connections"),
		Started:         true,
	}

<<<<<<< HEAD
	redisC, err := Run(ctx, req)
=======
	redisC, err := prepareRedisImage(ctx, req)
	CleanupContainer(t, redisC)
>>>>>>> b60497e9
	require.NoError(t, err)
	TerminateContainerOnEnd(t, ctx, redisC)
}

func TestBuildContainerFromDockerfileShouldFailWithWrongDockerAuthConfig(t *testing.T) {
	registryHost := prepareLocalRegistryWithAuth(t)

	// using different credentials than in the Docker Registry
	setAuthConfig(t, registryHost, "foo", "bar")

	ctx := context.Background()

	req := Request{
		FromDockerfile: FromDockerfile{
			Context:    "./testdata",
			Dockerfile: "auth.Dockerfile",
			BuildArgs: map[string]*string{
				"REGISTRY_HOST": &registryHost,
			},
		},
		AlwaysPullImage: true, // make sure the authentication takes place
		ExposedPorts:    []string{"6379/tcp"},
		WaitingFor:      wait.ForLog("Ready to accept connections"),
		Started:         true,
	}

<<<<<<< HEAD
	redisC, err := Run(ctx, req)
=======
	redisC, err := prepareRedisImage(ctx, req)
	CleanupContainer(t, redisC)
>>>>>>> b60497e9
	require.Error(t, err)
	TerminateContainerOnEnd(t, ctx, redisC)
}

func TestCreateContainerFromPrivateRegistry(t *testing.T) {
	registryHost := prepareLocalRegistryWithAuth(t)

	// using the same credentials as in the Docker Registry
	setAuthConfig(t, registryHost, "testuser", "testpassword")

	ctx := context.Background()
	req := Request{
		Image:           registryHost + "/redis:5.0-alpine",
		AlwaysPullImage: true, // make sure the authentication takes place
		ExposedPorts:    []string{"6379/tcp"},
		WaitingFor:      wait.ForLog("Ready to accept connections"),
		Started:         true,
	}

<<<<<<< HEAD
	redisContainer, err := Run(ctx, req)
=======
	redisContainer, err := GenericContainer(ctx, GenericContainerRequest{
		ContainerRequest: req,
		Started:          true,
	})
	CleanupContainer(t, redisContainer)
>>>>>>> b60497e9
	require.NoError(t, err)
	TerminateContainerOnEnd(t, ctx, redisContainer)
}

func prepareLocalRegistryWithAuth(t *testing.T) string {
	ctx := context.Background()
	wd, err := os.Getwd()
	require.NoError(t, err)

	req := Request{
		Image:        "registry:2",
		ExposedPorts: []string{"5000/tcp"},
		Env: map[string]string{
			"REGISTRY_AUTH":                             "htpasswd",
			"REGISTRY_AUTH_HTPASSWD_REALM":              "Registry",
			"REGISTRY_AUTH_HTPASSWD_PATH":               "/auth/htpasswd",
			"REGISTRY_STORAGE_FILESYSTEM_ROOTDIRECTORY": "/data",
		},
		Files: []ContainerFile{
			{
				HostFilePath:      fmt.Sprintf("%s/testdata/auth", wd),
				ContainerFilePath: "/auth",
			},
			{
				HostFilePath:      fmt.Sprintf("%s/testdata/data", wd),
				ContainerFilePath: "/data",
			},
		},
		WaitingFor: wait.ForExposedPort(),
		Started:    true,
	}

<<<<<<< HEAD
	registryC, err := Run(ctx, req)
=======
	genContainerReq := GenericContainerRequest{
		ProviderType:     providerType,
		ContainerRequest: req,
		Started:          true,
	}

	registryC, err := GenericContainer(ctx, genContainerReq)
	CleanupContainer(t, registryC)
>>>>>>> b60497e9
	require.NoError(t, err)

	mappedPort, err := registryC.MappedPort(ctx, "5000/tcp")
	require.NoError(t, err)

	ip := localAddress(t)
	mp := mappedPort.Port()
	addr := ip + ":" + mp

	t.Cleanup(func() {
		removeImageFromLocalCache(t, addr+"/redis:5.0-alpine")
	})

	_, cancel := context.WithCancel(context.Background())
	t.Cleanup(cancel)

	return addr
}

// setAuthConfig sets the DOCKER_AUTH_CONFIG environment variable with
// authentication for with the given host, username and password.
// It returns the base64 encoded credentials.
func setAuthConfig(t *testing.T, host, username, password string) string {
	t.Helper()

	var creds string
	if username != "" || password != "" {
		creds = base64.StdEncoding.EncodeToString([]byte(username + ":" + password))
	}

	auth := fmt.Sprintf(`{
	"auths": {
		%q: {
			"username": %q,
			"password": %q,
			"auth": %q
		}
	},
	"credsStore": "desktop"
}`,
		host,
		username,
		password,
		creds,
	)
	t.Setenv("DOCKER_AUTH_CONFIG", auth)

	return creds
}

// localAddress returns the local address of the machine
// which can be used to connect to the local registry.
// This avoids the issues with localhost on WSL.
func localAddress(t *testing.T) string {
	if os.Getenv("WSL_DISTRO_NAME") == "" {
		return "localhost"
	}

	conn, err := net.Dial("udp", "golang.org:80")
	require.NoError(t, err)
	defer conn.Close()

	localAddr := conn.LocalAddr().(*net.UDPAddr)

	return localAddr.IP.String()
}<|MERGE_RESOLUTION|>--- conflicted
+++ resolved
@@ -28,15 +28,9 @@
 		Started:         true,
 	}
 
-<<<<<<< HEAD
 	redisC, err := Run(ctx, req)
-	require.NoError(t, err)
-	TerminateContainerOnEnd(t, ctx, redisC)
-=======
-	redisC, err := prepareRedisImage(ctx, req)
 	CleanupContainer(t, redisC)
 	require.NoError(t, err)
->>>>>>> b60497e9
 }
 
 // removeImageFromLocalCache removes the image from the local cache
@@ -81,14 +75,9 @@
 		Started:         true,
 	}
 
-<<<<<<< HEAD
 	redisC, err := Run(ctx, req)
-=======
-	redisC, err := prepareRedisImage(ctx, req)
 	CleanupContainer(t, redisC)
->>>>>>> b60497e9
-	require.NoError(t, err)
-	TerminateContainerOnEnd(t, ctx, redisC)
+	require.NoError(t, err)
 }
 
 func TestBuildContainerFromDockerfileShouldFailWithWrongDockerAuthConfig(t *testing.T) {
@@ -113,14 +102,9 @@
 		Started:         true,
 	}
 
-<<<<<<< HEAD
 	redisC, err := Run(ctx, req)
-=======
-	redisC, err := prepareRedisImage(ctx, req)
 	CleanupContainer(t, redisC)
->>>>>>> b60497e9
 	require.Error(t, err)
-	TerminateContainerOnEnd(t, ctx, redisC)
 }
 
 func TestCreateContainerFromPrivateRegistry(t *testing.T) {
@@ -138,17 +122,9 @@
 		Started:         true,
 	}
 
-<<<<<<< HEAD
 	redisContainer, err := Run(ctx, req)
-=======
-	redisContainer, err := GenericContainer(ctx, GenericContainerRequest{
-		ContainerRequest: req,
-		Started:          true,
-	})
 	CleanupContainer(t, redisContainer)
->>>>>>> b60497e9
-	require.NoError(t, err)
-	TerminateContainerOnEnd(t, ctx, redisContainer)
+	require.NoError(t, err)
 }
 
 func prepareLocalRegistryWithAuth(t *testing.T) string {
@@ -179,18 +155,8 @@
 		Started:    true,
 	}
 
-<<<<<<< HEAD
 	registryC, err := Run(ctx, req)
-=======
-	genContainerReq := GenericContainerRequest{
-		ProviderType:     providerType,
-		ContainerRequest: req,
-		Started:          true,
-	}
-
-	registryC, err := GenericContainer(ctx, genContainerReq)
 	CleanupContainer(t, registryC)
->>>>>>> b60497e9
 	require.NoError(t, err)
 
 	mappedPort, err := registryC.MappedPort(ctx, "5000/tcp")
