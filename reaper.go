--- conflicted
+++ resolved
@@ -43,7 +43,7 @@
 // newReaper creates a Reaper with a sessionID to identify containers.
 // Do not call this directly, use NewReaper instead.
 func newReaper(ctx context.Context, sessionID string) (*Reaper, error) {
-	dockerHostMount := core.ExtractDockerSocket(ctx)
+	dockerHostMount := core.MustExtractDockerSocket(ctx)
 
 	reaper := &Reaper{
 		SessionID: sessionID,
@@ -340,176 +340,4 @@
 		Endpoint:  endpoint,
 		Container: reaperContainer,
 	}, nil
-<<<<<<< HEAD
-=======
-}
-
-// newReaper creates a Reaper with a sessionID to identify containers and a
-// provider to use. Do not call this directly, use reuseOrCreateReaper instead.
-func newReaper(ctx context.Context, sessionID string, provider ReaperProvider) (*Reaper, error) {
-	dockerHostMount := core.MustExtractDockerSocket(ctx)
-
-	reaper := &Reaper{
-		Provider:  provider,
-		SessionID: sessionID,
-	}
-
-	listeningPort := nat.Port("8080/tcp")
-
-	tcConfig := provider.Config().Config
-
-	req := ContainerRequest{
-		Image:        config.ReaperDefaultImage,
-		ExposedPorts: []string{string(listeningPort)},
-		Labels:       core.DefaultLabels(sessionID),
-		Privileged:   tcConfig.RyukPrivileged,
-		WaitingFor:   wait.ForListeningPort(listeningPort),
-		Name:         reaperContainerNameFromSessionID(sessionID),
-		HostConfigModifier: func(hc *container.HostConfig) {
-			hc.AutoRemove = true
-			hc.Binds = []string{dockerHostMount + ":/var/run/docker.sock"}
-			hc.NetworkMode = Bridge
-		},
-		Env: map[string]string{},
-	}
-	if to := tcConfig.RyukConnectionTimeout; to > time.Duration(0) {
-		req.Env["RYUK_CONNECTION_TIMEOUT"] = to.String()
-	}
-	if to := tcConfig.RyukReconnectionTimeout; to > time.Duration(0) {
-		req.Env["RYUK_RECONNECTION_TIMEOUT"] = to.String()
-	}
-	if tcConfig.RyukVerbose {
-		req.Env["RYUK_VERBOSE"] = "true"
-	}
-
-	// include reaper-specific labels to the reaper container
-	req.Labels[core.LabelReaper] = "true"
-	req.Labels[core.LabelRyuk] = "true"
-
-	// Attach reaper container to a requested network if it is specified
-	if p, ok := provider.(*DockerProvider); ok {
-		req.Networks = append(req.Networks, p.DefaultNetwork)
-	}
-
-	c, err := provider.RunContainer(ctx, req)
-	if err != nil {
-		// We need to check whether the error is caused by a container with the same name
-		// already existing due to race conditions. We manually match the error message
-		// as we do not have any error types to check against.
-		if createContainerFailDueToNameConflictRegex.MatchString(err.Error()) {
-			// Manually retrieve the already running reaper container. However, we need to
-			// use retries here as there are two possible race conditions that might lead to
-			// errors: In most cases, there is a small delay between container creation and
-			// actually being visible in list-requests. This means that creation might fail
-			// due to name conflicts, but when we list containers with this name, we do not
-			// get any results. In another case, the container might have simply died in the
-			// meantime and therefore cannot be found.
-			const timeout = 5 * time.Second
-			const cooldown = 100 * time.Millisecond
-			start := time.Now()
-			var reaperContainer *DockerContainer
-			for time.Since(start) < timeout {
-				reaperContainer, err = lookUpReaperContainer(ctx, sessionID)
-				if err == nil && reaperContainer != nil {
-					break
-				}
-				select {
-				case <-ctx.Done():
-				case <-time.After(cooldown):
-				}
-			}
-			if err != nil {
-				return nil, fmt.Errorf("look up reaper container due to name conflict failed: %w", err)
-			}
-			// If the reaper container was not found, it is most likely to have died in
-			// between as we can exclude any client errors because of the previous error
-			// check. Because the reaper should only die if it performed clean-ups, we can
-			// fail here as the reaper timeout needs to be increased, anyway.
-			if reaperContainer == nil {
-				return nil, fmt.Errorf("look up reaper container returned nil although creation failed due to name conflict")
-			}
-			Logger.Printf("🔥 Reaper obtained from Docker for this test session %s", reaperContainer.ID)
-			reaper, err := reuseReaperContainer(ctx, sessionID, provider, reaperContainer)
-			if err != nil {
-				return nil, err
-			}
-			return reaper, nil
-		}
-		return nil, err
-	}
-	reaper.container = c
-
-	endpoint, err := c.PortEndpoint(ctx, "8080", "")
-	if err != nil {
-		return nil, err
-	}
-	reaper.Endpoint = endpoint
-
-	return reaper, nil
-}
-
-// Reaper is used to start a sidecar container that cleans up resources
-type Reaper struct {
-	Provider  ReaperProvider
-	SessionID string
-	Endpoint  string
-	container Container
-}
-
-// Connect runs a goroutine which can be terminated by sending true into the returned channel
-func (r *Reaper) Connect() (chan bool, error) {
-	conn, err := net.DialTimeout("tcp", r.Endpoint, 10*time.Second)
-	if err != nil {
-		return nil, fmt.Errorf("%w: Connecting to Ryuk on %s failed", err, r.Endpoint)
-	}
-
-	terminationSignal := make(chan bool)
-	go func(conn net.Conn) {
-		sock := bufio.NewReadWriter(bufio.NewReader(conn), bufio.NewWriter(conn))
-		defer conn.Close()
-
-		labelFilters := []string{}
-		for l, v := range core.DefaultLabels(r.SessionID) {
-			labelFilters = append(labelFilters, fmt.Sprintf("label=%s=%s", l, v))
-		}
-
-		retryLimit := 3
-		for retryLimit > 0 {
-			retryLimit--
-
-			if _, err := sock.WriteString(strings.Join(labelFilters, "&")); err != nil {
-				continue
-			}
-
-			if _, err := sock.WriteString("\n"); err != nil {
-				continue
-			}
-
-			if err := sock.Flush(); err != nil {
-				continue
-			}
-
-			resp, err := sock.ReadString('\n')
-			if err != nil {
-				continue
-			}
-
-			if resp == "ACK\n" {
-				break
-			}
-		}
-
-		<-terminationSignal
-	}(conn)
-	return terminationSignal, nil
-}
-
-// Labels returns the container labels to use so that this Reaper cleans them up
-// Deprecated: internally replaced by core.DefaultLabels(sessionID)
-func (r *Reaper) Labels() map[string]string {
-	return map[string]string{
-		core.LabelLang:      "go",
-		core.LabelSessionID: r.SessionID,
-	}
->>>>>>> cf51ec77
 }