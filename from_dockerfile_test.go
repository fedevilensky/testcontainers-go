package testcontainers

import (
	"context"
	"fmt"
	"io"
	"path/filepath"
	"strings"
	"testing"
	"time"

	"github.com/docker/docker/api/types"
	"github.com/docker/docker/api/types/image"
	"github.com/stretchr/testify/assert"
	"github.com/stretchr/testify/require"

	tcimage "github.com/testcontainers/testcontainers-go/image"
	"github.com/testcontainers/testcontainers-go/internal/core"
)

func TestBuildImageFromDockerfile_Target(t *testing.T) {
	// there are three targets: target0, target1 and target2.
	for i := 0; i < 3; i++ {
		ctx := context.Background()
		c, err := Run(ctx, Request{
			FromDockerfile: FromDockerfile{
				Context:       "testdata",
				Dockerfile:    "target.Dockerfile",
				PrintBuildLog: true,
				KeepImage:     false,
				BuildOptionsModifier: func(buildOptions *types.ImageBuildOptions) {
					buildOptions.Target = fmt.Sprintf("target%d", i)
				},
			},
			Started: true,
		})
		require.NoError(t, err)

		r, err := c.Logs(ctx)
		require.NoError(t, err)

		logs, err := io.ReadAll(r)
		require.NoError(t, err)

		assert.Equal(t, fmt.Sprintf("target%d\n\n", i), string(logs))

		t.Cleanup(func() {
			require.NoError(t, c.Terminate(ctx))
		})
	}
}

func TestBuildImageFromDockerfile_TargetDoesNotExist(t *testing.T) {
	// the context cancellation will happen with enough time for the build to fail.
	ctx, cancel := context.WithTimeout(context.Background(), 3*time.Second)
	defer cancel()

	_, err := Run(ctx, Request{
		FromDockerfile: FromDockerfile{
			Context:       "testdata",
			Dockerfile:    "target.Dockerfile",
			PrintBuildLog: true,
			KeepImage:     false,
			BuildOptionsModifier: func(buildOptions *types.ImageBuildOptions) {
				buildOptions.Target = "target-foo"
			},
		},
		Started: true,
	})
	require.Error(t, err)
}

func TestBuildImageFromDockerfile(t *testing.T) {
	ctx := context.Background()

	cli, err := core.NewClient(ctx)
	require.NoError(t, err)
	t.Cleanup(func() {
		require.NoError(t, cli.Close())
	})

	tag, err := tcimage.Build(ctx, &Request{
		// fromDockerfileIncludingRepo {
		FromDockerfile: FromDockerfile{
			Context:    "testdata",
			Dockerfile: "echo.Dockerfile",
			Repo:       "test-repo",
			Tag:        "test-tag",
		},
		// }
	})
	require.NoError(t, err)
	assert.Equal(t, "test-repo:test-tag", tag)

	_, _, err = cli.ImageInspectWithRaw(ctx, tag)
	require.NoError(t, err)

	t.Cleanup(func() {
		_, err := cli.ImageRemove(ctx, tag, image.RemoveOptions{
			Force:         true,
			PruneChildren: true,
		})
		if err != nil {
			t.Fatal(err)
		}
	})
}

func TestBuildImageFromDockerfile_NoRepo(t *testing.T) {
	ctx := context.Background()

	cli, err := core.NewClient(ctx)
	require.NoError(t, err)
	t.Cleanup(func() {
		require.NoError(t, cli.Close())
	})

	tag, err := tcimage.Build(ctx, &Request{
		FromDockerfile: FromDockerfile{
			Context:    "testdata",
			Dockerfile: "echo.Dockerfile",
			Repo:       "test-repo",
		},
	})
	require.NoError(t, err)
	assert.True(t, strings.HasPrefix(tag, "test-repo:"))

	_, _, err = cli.ImageInspectWithRaw(ctx, tag)
	require.NoError(t, err)

	t.Cleanup(func() {
		_, err := cli.ImageRemove(ctx, tag, image.RemoveOptions{
			Force:         true,
			PruneChildren: true,
		})
		if err != nil {
			t.Fatal(err)
		}
	})
}

func TestBuildImageFromDockerfile_BuildError(t *testing.T) {
	ctx := context.Background()
	dockerClient, err := core.NewClient(ctx)
	require.NoError(t, err)

	defer dockerClient.Close()

	req := Request{
		FromDockerfile: FromDockerfile{
			Dockerfile: "error.Dockerfile",
			Context:    filepath.Join(".", "testdata"),
		},
		Started: true,
	}
<<<<<<< HEAD
	_, err = Run(ctx, req)

=======
	ctr, err := GenericContainer(ctx, GenericContainerRequest{
		ProviderType:     providerType,
		ContainerRequest: req,
		Started:          true,
	})
	CleanupContainer(t, ctr)
>>>>>>> b60497e9
	require.EqualError(t, err, `create container: build image: The command '/bin/sh -c exit 1' returned a non-zero code: 1`)
}

func TestBuildImageFromDockerfile_NoTag(t *testing.T) {
	ctx := context.Background()

	cli, err := core.NewClient(ctx)
	require.NoError(t, err)
	t.Cleanup(func() {
		require.NoError(t, cli.Close())
	})

	tag, err := tcimage.Build(ctx, &Request{
		FromDockerfile: FromDockerfile{
			Context:    "testdata",
			Dockerfile: "echo.Dockerfile",
			Tag:        "test-tag",
		},
	})
	require.NoError(t, err)
	assert.True(t, strings.HasSuffix(tag, ":test-tag"))

	_, _, err = cli.ImageInspectWithRaw(ctx, tag)
	require.NoError(t, err)

	t.Cleanup(func() {
		_, err := cli.ImageRemove(ctx, tag, image.RemoveOptions{
			Force:         true,
			PruneChildren: true,
		})
		if err != nil {
			t.Fatal(err)
		}
	})
<<<<<<< HEAD
=======
}

func TestBuildImageFromDockerfile_Target(t *testing.T) {
	// there are thre targets: target0, target1 and target2.
	for i := 0; i < 3; i++ {
		ctx := context.Background()
		c, err := GenericContainer(ctx, GenericContainerRequest{
			ContainerRequest: ContainerRequest{
				FromDockerfile: FromDockerfile{
					Context:    "testdata",
					Dockerfile: "target.Dockerfile",
					KeepImage:  false,
					BuildOptionsModifier: func(buildOptions *types.ImageBuildOptions) {
						buildOptions.Target = fmt.Sprintf("target%d", i)
					},
				},
			},
			Started: true,
		})
		CleanupContainer(t, c)
		require.NoError(t, err)

		r, err := c.Logs(ctx)
		require.NoError(t, err)

		logs, err := io.ReadAll(r)
		require.NoError(t, err)
		require.Equal(t, fmt.Sprintf("target%d\n\n", i), string(logs))
	}
}

func ExampleGenericContainer_buildFromDockerfile() {
	ctx := context.Background()

	// buildFromDockerfileWithModifier {
	c, err := GenericContainer(ctx, GenericContainerRequest{
		ContainerRequest: ContainerRequest{
			FromDockerfile: FromDockerfile{
				Context:    "testdata",
				Dockerfile: "target.Dockerfile",
				KeepImage:  false,
				BuildOptionsModifier: func(buildOptions *types.ImageBuildOptions) {
					buildOptions.Target = "target2"
				},
			},
		},
		Started: true,
	})
	// }
	defer func() {
		if err := TerminateContainer(c); err != nil {
			log.Printf("failed to terminate container: %s", err)
		}
	}()
	if err != nil {
		log.Printf("failed to start container: %v", err)
		return
	}

	r, err := c.Logs(ctx)
	if err != nil {
		log.Printf("failed to get logs: %v", err)
		return
	}

	logs, err := io.ReadAll(r)
	if err != nil {
		log.Printf("failed to read logs: %v", err)
		return
	}

	fmt.Println(string(logs))

	// Output: target2
}

func TestBuildImageFromDockerfile_TargetDoesNotExist(t *testing.T) {
	// the context cancellation will happen with enough time for the build to fail.
	ctx, cancel := context.WithTimeout(context.Background(), 3*time.Second)
	defer cancel()

	ctr, err := GenericContainer(ctx, GenericContainerRequest{
		ContainerRequest: ContainerRequest{
			FromDockerfile: FromDockerfile{
				Context:    "testdata",
				Dockerfile: "target.Dockerfile",
				KeepImage:  false,
				BuildOptionsModifier: func(buildOptions *types.ImageBuildOptions) {
					buildOptions.Target = "target-foo"
				},
			},
		},
		Started: true,
	})
	CleanupContainer(t, ctr)
	require.Error(t, err)
>>>>>>> b60497e9
}<|MERGE_RESOLUTION|>--- conflicted
+++ resolved
@@ -19,21 +19,21 @@
 )
 
 func TestBuildImageFromDockerfile_Target(t *testing.T) {
-	// there are three targets: target0, target1 and target2.
+	// there are thre targets: target0, target1 and target2.
 	for i := 0; i < 3; i++ {
 		ctx := context.Background()
 		c, err := Run(ctx, Request{
 			FromDockerfile: FromDockerfile{
-				Context:       "testdata",
-				Dockerfile:    "target.Dockerfile",
-				PrintBuildLog: true,
-				KeepImage:     false,
+				Context:    "testdata",
+				Dockerfile: "target.Dockerfile",
+				KeepImage:  false,
 				BuildOptionsModifier: func(buildOptions *types.ImageBuildOptions) {
 					buildOptions.Target = fmt.Sprintf("target%d", i)
 				},
 			},
 			Started: true,
 		})
+		CleanupContainer(t, c)
 		require.NoError(t, err)
 
 		r, err := c.Logs(ctx)
@@ -41,12 +41,7 @@
 
 		logs, err := io.ReadAll(r)
 		require.NoError(t, err)
-
-		assert.Equal(t, fmt.Sprintf("target%d\n\n", i), string(logs))
-
-		t.Cleanup(func() {
-			require.NoError(t, c.Terminate(ctx))
-		})
+		require.Equal(t, fmt.Sprintf("target%d\n\n", i), string(logs))
 	}
 }
 
@@ -55,18 +50,18 @@
 	ctx, cancel := context.WithTimeout(context.Background(), 3*time.Second)
 	defer cancel()
 
-	_, err := Run(ctx, Request{
+	ctr, err := Run(ctx, Request{
 		FromDockerfile: FromDockerfile{
-			Context:       "testdata",
-			Dockerfile:    "target.Dockerfile",
-			PrintBuildLog: true,
-			KeepImage:     false,
+			Context:    "testdata",
+			Dockerfile: "target.Dockerfile",
+			KeepImage:  false,
 			BuildOptionsModifier: func(buildOptions *types.ImageBuildOptions) {
 				buildOptions.Target = "target-foo"
 			},
 		},
 		Started: true,
 	})
+	CleanupContainer(t, ctr)
 	require.Error(t, err)
 }
 
@@ -153,17 +148,8 @@
 		},
 		Started: true,
 	}
-<<<<<<< HEAD
-	_, err = Run(ctx, req)
-
-=======
-	ctr, err := GenericContainer(ctx, GenericContainerRequest{
-		ProviderType:     providerType,
-		ContainerRequest: req,
-		Started:          true,
-	})
+	ctr, err := Run(ctx, req)
 	CleanupContainer(t, ctr)
->>>>>>> b60497e9
 	require.EqualError(t, err, `create container: build image: The command '/bin/sh -c exit 1' returned a non-zero code: 1`)
 }
 
@@ -198,103 +184,4 @@
 			t.Fatal(err)
 		}
 	})
-<<<<<<< HEAD
-=======
-}
-
-func TestBuildImageFromDockerfile_Target(t *testing.T) {
-	// there are thre targets: target0, target1 and target2.
-	for i := 0; i < 3; i++ {
-		ctx := context.Background()
-		c, err := GenericContainer(ctx, GenericContainerRequest{
-			ContainerRequest: ContainerRequest{
-				FromDockerfile: FromDockerfile{
-					Context:    "testdata",
-					Dockerfile: "target.Dockerfile",
-					KeepImage:  false,
-					BuildOptionsModifier: func(buildOptions *types.ImageBuildOptions) {
-						buildOptions.Target = fmt.Sprintf("target%d", i)
-					},
-				},
-			},
-			Started: true,
-		})
-		CleanupContainer(t, c)
-		require.NoError(t, err)
-
-		r, err := c.Logs(ctx)
-		require.NoError(t, err)
-
-		logs, err := io.ReadAll(r)
-		require.NoError(t, err)
-		require.Equal(t, fmt.Sprintf("target%d\n\n", i), string(logs))
-	}
-}
-
-func ExampleGenericContainer_buildFromDockerfile() {
-	ctx := context.Background()
-
-	// buildFromDockerfileWithModifier {
-	c, err := GenericContainer(ctx, GenericContainerRequest{
-		ContainerRequest: ContainerRequest{
-			FromDockerfile: FromDockerfile{
-				Context:    "testdata",
-				Dockerfile: "target.Dockerfile",
-				KeepImage:  false,
-				BuildOptionsModifier: func(buildOptions *types.ImageBuildOptions) {
-					buildOptions.Target = "target2"
-				},
-			},
-		},
-		Started: true,
-	})
-	// }
-	defer func() {
-		if err := TerminateContainer(c); err != nil {
-			log.Printf("failed to terminate container: %s", err)
-		}
-	}()
-	if err != nil {
-		log.Printf("failed to start container: %v", err)
-		return
-	}
-
-	r, err := c.Logs(ctx)
-	if err != nil {
-		log.Printf("failed to get logs: %v", err)
-		return
-	}
-
-	logs, err := io.ReadAll(r)
-	if err != nil {
-		log.Printf("failed to read logs: %v", err)
-		return
-	}
-
-	fmt.Println(string(logs))
-
-	// Output: target2
-}
-
-func TestBuildImageFromDockerfile_TargetDoesNotExist(t *testing.T) {
-	// the context cancellation will happen with enough time for the build to fail.
-	ctx, cancel := context.WithTimeout(context.Background(), 3*time.Second)
-	defer cancel()
-
-	ctr, err := GenericContainer(ctx, GenericContainerRequest{
-		ContainerRequest: ContainerRequest{
-			FromDockerfile: FromDockerfile{
-				Context:    "testdata",
-				Dockerfile: "target.Dockerfile",
-				KeepImage:  false,
-				BuildOptionsModifier: func(buildOptions *types.ImageBuildOptions) {
-					buildOptions.Target = "target-foo"
-				},
-			},
-		},
-		Started: true,
-	})
-	CleanupContainer(t, ctr)
-	require.Error(t, err)
->>>>>>> b60497e9
 }