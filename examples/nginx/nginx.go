package nginx

import (
	"context"
	"fmt"
	"time"

	"github.com/testcontainers/testcontainers-go"
	"github.com/testcontainers/testcontainers-go/wait"
)

type nginxContainer struct {
	*testcontainers.DockerContainer
	URI string
}

func startContainer(ctx context.Context) (*nginxContainer, error) {
	req := testcontainers.Request{
		Image:        "nginx",
		ExposedPorts: []string{"80/tcp"},
		WaitingFor:   wait.ForHTTP("/").WithStartupTimeout(10 * time.Second),
		Started:      true,
	}
<<<<<<< HEAD
	ctr, err := testcontainers.Run(ctx, req)
=======
	container, err := testcontainers.GenericContainer(ctx, testcontainers.GenericContainerRequest{
		ContainerRequest: req,
		Started:          true,
	})
	var nginxC *nginxContainer
	if container != nil {
		nginxC = &nginxContainer{Container: container}
	}
>>>>>>> b60497e9
	if err != nil {
		return nginxC, err
	}

	ip, err := ctr.Host(ctx)
	if err != nil {
		return nginxC, err
	}

	mappedPort, err := ctr.MappedPort(ctx, "80")
	if err != nil {
		return nginxC, err
	}

<<<<<<< HEAD
	uri := fmt.Sprintf("http://%s:%s", ip, mappedPort.Port())

	return &nginxContainer{DockerContainer: ctr, URI: uri}, nil
=======
	nginxC.URI = fmt.Sprintf("http://%s:%s", ip, mappedPort.Port())
	return nginxC, nil
>>>>>>> b60497e9
}<|MERGE_RESOLUTION|>--- conflicted
+++ resolved
@@ -21,18 +21,11 @@
 		WaitingFor:   wait.ForHTTP("/").WithStartupTimeout(10 * time.Second),
 		Started:      true,
 	}
-<<<<<<< HEAD
 	ctr, err := testcontainers.Run(ctx, req)
-=======
-	container, err := testcontainers.GenericContainer(ctx, testcontainers.GenericContainerRequest{
-		ContainerRequest: req,
-		Started:          true,
-	})
 	var nginxC *nginxContainer
-	if container != nil {
-		nginxC = &nginxContainer{Container: container}
+	if ctr != nil {
+		nginxC = &nginxContainer{DockerContainer: ctr}
 	}
->>>>>>> b60497e9
 	if err != nil {
 		return nginxC, err
 	}
@@ -47,12 +40,6 @@
 		return nginxC, err
 	}
 
-<<<<<<< HEAD
-	uri := fmt.Sprintf("http://%s:%s", ip, mappedPort.Port())
-
-	return &nginxContainer{DockerContainer: ctr, URI: uri}, nil
-=======
 	nginxC.URI = fmt.Sprintf("http://%s:%s", ip, mappedPort.Port())
 	return nginxC, nil
->>>>>>> b60497e9
 }