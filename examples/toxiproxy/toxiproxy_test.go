--- conflicted
+++ resolved
@@ -12,25 +12,14 @@
 	"github.com/stretchr/testify/require"
 
 	"github.com/testcontainers/testcontainers-go"
-<<<<<<< HEAD
-=======
-	"github.com/testcontainers/testcontainers-go/network"
->>>>>>> b60497e9
 )
 
 func TestToxiproxy(t *testing.T) {
 	ctx := context.Background()
 
-<<<<<<< HEAD
 	newNetwork, err := testcontainers.NewNetwork(ctx)
-	if err != nil {
-		t.Fatal(err)
-	}
-=======
-	newNetwork, err := network.New(ctx)
 	require.NoError(t, err)
 	testcontainers.CleanupNetwork(t, newNetwork)
->>>>>>> b60497e9
 
 	networkName := newNetwork.Name
 
