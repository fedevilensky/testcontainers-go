package testcontainers_test

import (
	"context"
	"fmt"
	"io"
	"net"
	"net/http"
	"net/http/httptest"
	"testing"
	"time"

	"github.com/stretchr/testify/require"

	"github.com/testcontainers/testcontainers-go"
	tcexec "github.com/testcontainers/testcontainers-go/exec"
)

const (
	expectedResponse = "Hello, World!"
)

func TestExposeHostPorts(t *testing.T) {
	tests := []struct {
		name          string
		numberOfPorts int
		hasNetwork    bool
		hasHostAccess bool
	}{
		{
			name:          "single port",
			numberOfPorts: 1,
			hasHostAccess: true,
		},
		{
			name:          "single port using a network",
			numberOfPorts: 1,
			hasNetwork:    true,
			hasHostAccess: true,
		},
		{
			name:          "multiple ports",
			numberOfPorts: 3,
			hasHostAccess: true,
		},
		{
			name:          "single port with cancellation",
			numberOfPorts: 1,
			hasHostAccess: false,
		},
	}

	for _, tc := range tests {
		t.Run(tc.name, func(tt *testing.T) {
			freePorts := make([]int, tc.numberOfPorts)
			for i := range freePorts {
				server := httptest.NewServer(http.HandlerFunc(func(w http.ResponseWriter, r *http.Request) {
					fmt.Fprint(w, expectedResponse)
				}))
				freePorts[i] = server.Listener.Addr().(*net.TCPAddr).Port
				tt.Cleanup(func() {
					server.Close()
				})
			}

			req := testcontainers.Request{
				// hostAccessPorts {
				Image:           "alpine:3.17",
				HostAccessPorts: freePorts,
				Cmd:             []string{"top"},
				Started:         true,
				// }
			}

			var nw *testcontainers.DockerNetwork
			if tc.hasNetwork {
				var err error
				nw, err = testcontainers.NewNetwork(context.Background())
				require.NoError(tt, err)
<<<<<<< HEAD
				tt.Cleanup(func() {
					require.NoError(tt, nw.Remove(context.Background()))
				})
=======
				testcontainers.CleanupNetwork(t, nw)
>>>>>>> b60497e9

				req.Networks = []string{nw.Name}
				req.NetworkAliases = map[string][]string{nw.Name: {"myalpine"}}
			}

			ctx := context.Background()
			if !tc.hasHostAccess {
				var cancel context.CancelFunc
				ctx, cancel = context.WithTimeout(ctx, 10*time.Second)
				defer cancel()
			}

<<<<<<< HEAD
			c, err := testcontainers.Run(ctx, req)
=======
			c, err := testcontainers.GenericContainer(ctx, req)
			testcontainers.CleanupContainer(t, c)
>>>>>>> b60497e9
			require.NoError(tt, err)

			if tc.hasHostAccess {
				// create a container that has host access, which will
				// automatically forward the port to the container
				assertContainerHasHostAccess(tt, c, freePorts...)
			} else {
				// force cancellation because of timeout
				time.Sleep(11 * time.Second)

				assertContainerHasNoHostAccess(tt, c, freePorts...)
			}
		})
	}
}

func httpRequest(t *testing.T, c testcontainers.ReadyContainer, port int) (int, string) {
	// wgetHostInternal {
	code, reader, err := c.Exec(
		context.Background(),
		[]string{"wget", "-q", "-O", "-", fmt.Sprintf("http://%s:%d", testcontainers.HostInternal, port)},
		tcexec.Multiplexed(),
	)
	// }
	require.NoError(t, err)

	// read the response
	bs, err := io.ReadAll(reader)
	require.NoError(t, err)

	return code, string(bs)
}

func assertContainerHasHostAccess(t *testing.T, c testcontainers.ReadyContainer, ports ...int) {
	for _, port := range ports {
		code, response := httpRequest(t, c, port)
		if code != 0 {
			t.Fatalf("expected status code [%d] but got [%d]", 0, code)
		}

		if response != expectedResponse {
			t.Fatalf("expected [%s] but got [%s]", expectedResponse, response)
		}
	}
}

func assertContainerHasNoHostAccess(t *testing.T, c testcontainers.ReadyContainer, ports ...int) {
	for _, port := range ports {
		_, response := httpRequest(t, c, port)

		if response == expectedResponse {
			t.Fatalf("expected not to get [%s] but got [%s]", expectedResponse, response)
		}
	}
}<|MERGE_RESOLUTION|>--- conflicted
+++ resolved
@@ -77,13 +77,7 @@
 				var err error
 				nw, err = testcontainers.NewNetwork(context.Background())
 				require.NoError(tt, err)
-<<<<<<< HEAD
-				tt.Cleanup(func() {
-					require.NoError(tt, nw.Remove(context.Background()))
-				})
-=======
 				testcontainers.CleanupNetwork(t, nw)
->>>>>>> b60497e9
 
 				req.Networks = []string{nw.Name}
 				req.NetworkAliases = map[string][]string{nw.Name: {"myalpine"}}
@@ -96,12 +90,8 @@
 				defer cancel()
 			}
 
-<<<<<<< HEAD
 			c, err := testcontainers.Run(ctx, req)
-=======
-			c, err := testcontainers.GenericContainer(ctx, req)
 			testcontainers.CleanupContainer(t, c)
->>>>>>> b60497e9
 			require.NoError(tt, err)
 
 			if tc.hasHostAccess {
