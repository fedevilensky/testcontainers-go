--- conflicted
+++ resolved
@@ -39,25 +39,6 @@
 	dockerSocketPathOnce  sync.Once
 )
 
-<<<<<<< HEAD
-// ExtractDockerHost Extracts the docker host from the different alternatives, caching the result to avoid unnecessary
-=======
-// deprecated
-// see https://github.com/testcontainers/testcontainers-java/blob/main/core/src/main/java/org/testcontainers/dockerclient/DockerClientConfigUtils.java#L46
-func DefaultGatewayIP() (string, error) {
-	// see https://github.com/testcontainers/testcontainers-java/blob/3ad8d80e2484864e554744a4800a81f6b7982168/core/src/main/java/org/testcontainers/dockerclient/DockerClientConfigUtils.java#L27
-	cmd := exec.Command("sh", "-c", "ip route|awk '/default/ { print $3 }'")
-	stdout, err := cmd.Output()
-	if err != nil {
-		return "", errors.New("failed to detect docker host")
-	}
-	ip := strings.TrimSpace(string(stdout))
-	if len(ip) == 0 {
-		return "", errors.New("failed to parse default gateway IP")
-	}
-	return ip, nil
-}
-
 // dockerHostCheck Use a vanilla Docker client to check if the Docker host is reachable.
 // It will avoid recursive calls to this function.
 var dockerHostCheck = func(ctx context.Context, host string) error {
@@ -76,7 +57,6 @@
 }
 
 // MustExtractDockerHost Extracts the docker host from the different alternatives, caching the result to avoid unnecessary
->>>>>>> cf51ec77
 // calculations. Use this function to get the actual Docker host. This function does not consider Windows containers at the moment.
 // The possible alternatives are:
 //
