package openldap_test

import (
	"context"
	"os"
	"testing"

	"github.com/go-ldap/ldap/v3"
	"github.com/stretchr/testify/require"

	"github.com/testcontainers/testcontainers-go"
	"github.com/testcontainers/testcontainers-go/modules/openldap"
)

func TestOpenLDAP(t *testing.T) {
	ctx := context.Background()

	ctr, err := openldap.Run(ctx, "bitnami/openldap:2.6.6")
<<<<<<< HEAD
	if err != nil {
		t.Fatal(err)
	}

	// Clean up the container after the test is complete
	t.Cleanup(func() {
		if err := ctr.Terminate(ctx); err != nil {
			t.Fatalf("failed to terminate container: %s", err)
		}
	})
=======
	testcontainers.CleanupContainer(t, ctr)
	require.NoError(t, err)
>>>>>>> b60497e9
}

func TestOpenLDAPWithAdminUsernameAndPassword(t *testing.T) {
	ctx := context.Background()

	ctr, err := openldap.Run(ctx,
		"bitnami/openldap:2.6.6",
		openldap.WithAdminUsername("openldap"),
		openldap.WithAdminPassword("openldap"),
	)
<<<<<<< HEAD
	if err != nil {
		t.Fatal(err)
	}

	// Clean up the container after the test is complete
	t.Cleanup(func() {
		if err := ctr.Terminate(ctx); err != nil {
			t.Fatalf("failed to terminate container: %s", err)
		}
	})

	connectionString, err := ctr.ConnectionString(ctx)
	if err != nil {
		t.Fatal(err)
	}
=======
	testcontainers.CleanupContainer(t, ctr)
	require.NoError(t, err)

	connectionString, err := ctr.ConnectionString(ctx)
	require.NoError(t, err)
>>>>>>> b60497e9

	client, err := ldap.DialURL(connectionString)
	require.NoError(t, err)
	defer client.Close()

	// First bind with a read only user
	err = client.Bind("cn=openldap,dc=example,dc=org", "openldap")
	require.NoError(t, err)
}

func TestOpenLDAPWithDifferentRoot(t *testing.T) {
	ctx := context.Background()

	ctr, err := openldap.Run(ctx, "bitnami/openldap:2.6.6", openldap.WithRoot("dc=mydomain,dc=com"))
<<<<<<< HEAD
	if err != nil {
		t.Fatal(err)
	}

	// Clean up the container after the test is complete
	t.Cleanup(func() {
		if err := ctr.Terminate(ctx); err != nil {
			t.Fatalf("failed to terminate container: %s", err)
		}
	})
=======
	testcontainers.CleanupContainer(t, ctr)
	require.NoError(t, err)
>>>>>>> b60497e9

	// connectionString {
	connectionString, err := ctr.ConnectionString(ctx)
	// }
	require.NoError(t, err)

	client, err := ldap.DialURL(connectionString)
	require.NoError(t, err)
	defer client.Close()

	// First bind with a read only user
	err = client.Bind("cn=admin,dc=mydomain,dc=com", "adminpassword")
	require.NoError(t, err)
}

func TestOpenLDAPLoadLdif(t *testing.T) {
	ctx := context.Background()

	ctr, err := openldap.Run(ctx, "bitnami/openldap:2.6.6")
<<<<<<< HEAD
	if err != nil {
		t.Fatal(err)
	}

	// Clean up the container after the test is complete
	t.Cleanup(func() {
		if err := ctr.Terminate(ctx); err != nil {
			t.Fatalf("failed to terminate container: %s", err)
		}
	})
=======
	testcontainers.CleanupContainer(t, ctr)
	require.NoError(t, err)
>>>>>>> b60497e9

	// loadLdif {
	ldif := `
dn: uid=test.user,ou=users,dc=example,dc=org
changetype: add
objectclass: iNetOrgPerson
cn: Test User
sn: Test
mail: test.user@example.org
userPassword: Password1
`

	err = ctr.LoadLdif(ctx, []byte(ldif))
	// }
	require.NoError(t, err)

	connectionString, err := ctr.ConnectionString(ctx)
<<<<<<< HEAD
	if err != nil {
		t.Fatal(err)
	}
=======
	require.NoError(t, err)
>>>>>>> b60497e9

	client, err := ldap.DialURL(connectionString)
	require.NoError(t, err)
	defer client.Close()

	// First bind with a read only user
	err = client.Bind("cn=admin,dc=example,dc=org", "adminpassword")
	require.NoError(t, err)

	result, err := client.Search(&ldap.SearchRequest{
		BaseDN:     "uid=test.user,ou=users,dc=example,dc=org",
		Scope:      ldap.ScopeWholeSubtree,
		Filter:     "(objectClass=*)",
		Attributes: []string{"dn"},
	})
	require.NoError(t, err)
	require.Len(t, result.Entries, 1)
	require.Equal(t, "uid=test.user,ou=users,dc=example,dc=org", result.Entries[0].DN)
}

func TestOpenLDAPWithInitialLdif(t *testing.T) {
	ctx := context.Background()

	ldif := `dn: uid=test.user,ou=users,dc=example,dc=org
changetype: add
objectclass: iNetOrgPerson
cn: Test User
sn: Test
mail: test.user@example.org
userPassword: Password1
`

	f, err := os.CreateTemp(t.TempDir(), "test.ldif")
	require.NoError(t, err)

	_, err = f.WriteString(ldif)
	require.NoError(t, err)

	err = f.Close()
<<<<<<< HEAD
	if err != nil {
		t.Fatal(err)
	}

	ctr, err := openldap.Run(ctx, "bitnami/openldap:2.6.6", openldap.WithInitialLdif(f.Name()))
	if err != nil {
		t.Fatal(err)
	}

	// Clean up the container after the test is complete
	t.Cleanup(func() {
		if err := ctr.Terminate(ctx); err != nil {
			t.Fatalf("failed to terminate container: %s", err)
		}
	})

	connectionString, err := ctr.ConnectionString(ctx)
	if err != nil {
		t.Fatal(err)
	}
=======
	require.NoError(t, err)

	ctr, err := openldap.Run(ctx, "bitnami/openldap:2.6.6", openldap.WithInitialLdif(f.Name()))
	testcontainers.CleanupContainer(t, ctr)
	require.NoError(t, err)

	connectionString, err := ctr.ConnectionString(ctx)
	require.NoError(t, err)
>>>>>>> b60497e9

	client, err := ldap.DialURL(connectionString)
	require.NoError(t, err)
	defer client.Close()

	// First bind with a read only user
	err = client.Bind("cn=admin,dc=example,dc=org", "adminpassword")
	require.NoError(t, err)

	result, err := client.Search(&ldap.SearchRequest{
		BaseDN:     "uid=test.user,ou=users,dc=example,dc=org",
		Scope:      ldap.ScopeWholeSubtree,
		Filter:     "(objectClass=*)",
		Attributes: []string{"dn"},
	})
	require.NoError(t, err)

	require.Len(t, result.Entries, 1)
	require.Equal(t, "uid=test.user,ou=users,dc=example,dc=org", result.Entries[0].DN)
}<|MERGE_RESOLUTION|>--- conflicted
+++ resolved
@@ -16,21 +16,8 @@
 	ctx := context.Background()
 
 	ctr, err := openldap.Run(ctx, "bitnami/openldap:2.6.6")
-<<<<<<< HEAD
-	if err != nil {
-		t.Fatal(err)
-	}
-
-	// Clean up the container after the test is complete
-	t.Cleanup(func() {
-		if err := ctr.Terminate(ctx); err != nil {
-			t.Fatalf("failed to terminate container: %s", err)
-		}
-	})
-=======
 	testcontainers.CleanupContainer(t, ctr)
 	require.NoError(t, err)
->>>>>>> b60497e9
 }
 
 func TestOpenLDAPWithAdminUsernameAndPassword(t *testing.T) {
@@ -41,29 +28,11 @@
 		openldap.WithAdminUsername("openldap"),
 		openldap.WithAdminPassword("openldap"),
 	)
-<<<<<<< HEAD
-	if err != nil {
-		t.Fatal(err)
-	}
-
-	// Clean up the container after the test is complete
-	t.Cleanup(func() {
-		if err := ctr.Terminate(ctx); err != nil {
-			t.Fatalf("failed to terminate container: %s", err)
-		}
-	})
-
-	connectionString, err := ctr.ConnectionString(ctx)
-	if err != nil {
-		t.Fatal(err)
-	}
-=======
 	testcontainers.CleanupContainer(t, ctr)
 	require.NoError(t, err)
 
 	connectionString, err := ctr.ConnectionString(ctx)
 	require.NoError(t, err)
->>>>>>> b60497e9
 
 	client, err := ldap.DialURL(connectionString)
 	require.NoError(t, err)
@@ -78,21 +47,8 @@
 	ctx := context.Background()
 
 	ctr, err := openldap.Run(ctx, "bitnami/openldap:2.6.6", openldap.WithRoot("dc=mydomain,dc=com"))
-<<<<<<< HEAD
-	if err != nil {
-		t.Fatal(err)
-	}
-
-	// Clean up the container after the test is complete
-	t.Cleanup(func() {
-		if err := ctr.Terminate(ctx); err != nil {
-			t.Fatalf("failed to terminate container: %s", err)
-		}
-	})
-=======
 	testcontainers.CleanupContainer(t, ctr)
 	require.NoError(t, err)
->>>>>>> b60497e9
 
 	// connectionString {
 	connectionString, err := ctr.ConnectionString(ctx)
@@ -112,21 +68,8 @@
 	ctx := context.Background()
 
 	ctr, err := openldap.Run(ctx, "bitnami/openldap:2.6.6")
-<<<<<<< HEAD
-	if err != nil {
-		t.Fatal(err)
-	}
-
-	// Clean up the container after the test is complete
-	t.Cleanup(func() {
-		if err := ctr.Terminate(ctx); err != nil {
-			t.Fatalf("failed to terminate container: %s", err)
-		}
-	})
-=======
 	testcontainers.CleanupContainer(t, ctr)
 	require.NoError(t, err)
->>>>>>> b60497e9
 
 	// loadLdif {
 	ldif := `
@@ -144,13 +87,7 @@
 	require.NoError(t, err)
 
 	connectionString, err := ctr.ConnectionString(ctx)
-<<<<<<< HEAD
-	if err != nil {
-		t.Fatal(err)
-	}
-=======
 	require.NoError(t, err)
->>>>>>> b60497e9
 
 	client, err := ldap.DialURL(connectionString)
 	require.NoError(t, err)
@@ -190,28 +127,6 @@
 	require.NoError(t, err)
 
 	err = f.Close()
-<<<<<<< HEAD
-	if err != nil {
-		t.Fatal(err)
-	}
-
-	ctr, err := openldap.Run(ctx, "bitnami/openldap:2.6.6", openldap.WithInitialLdif(f.Name()))
-	if err != nil {
-		t.Fatal(err)
-	}
-
-	// Clean up the container after the test is complete
-	t.Cleanup(func() {
-		if err := ctr.Terminate(ctx); err != nil {
-			t.Fatalf("failed to terminate container: %s", err)
-		}
-	})
-
-	connectionString, err := ctr.ConnectionString(ctx)
-	if err != nil {
-		t.Fatal(err)
-	}
-=======
 	require.NoError(t, err)
 
 	ctr, err := openldap.Run(ctx, "bitnami/openldap:2.6.6", openldap.WithInitialLdif(f.Name()))
@@ -220,7 +135,6 @@
 
 	connectionString, err := ctr.ConnectionString(ctx)
 	require.NoError(t, err)
->>>>>>> b60497e9
 
 	client, err := ldap.DialURL(connectionString)
 	require.NoError(t, err)
