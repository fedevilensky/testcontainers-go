--- conflicted
+++ resolved
@@ -20,23 +20,10 @@
 	*testcontainers.DockerContainer
 }
 
-<<<<<<< HEAD
-// RunContainer creates an instance of the vault container type
-func RunContainer(ctx context.Context, opts ...testcontainers.RequestCustomizer) (*Container, error) {
+// Run creates an instance of the Vault container type
+func Run(ctx context.Context, img string, opts ...testcontainers.RequestCustomizer) (*Container, error) {
 	req := testcontainers.Request{
-		Image:        defaultImageName,
-=======
-// Deprecated: use Run instead
-// RunContainer creates an instance of the Vault container type
-func RunContainer(ctx context.Context, opts ...testcontainers.ContainerCustomizer) (*VaultContainer, error) {
-	return Run(ctx, "hashicorp/vault:1.13.0", opts...)
-}
-
-// Run creates an instance of the Vault container type
-func Run(ctx context.Context, img string, opts ...testcontainers.ContainerCustomizer) (*VaultContainer, error) {
-	req := testcontainers.ContainerRequest{
 		Image:        img,
->>>>>>> 8e4728b7
 		ExposedPorts: []string{defaultPort + "/tcp"},
 		HostConfigModifier: func(hc *container.HostConfig) {
 			hc.CapAdd = []string{"IPC_LOCK"}
