package azurite

import (
	"context"
	"fmt"

	"github.com/docker/go-connections/nat"

	"github.com/testcontainers/testcontainers-go"
	"github.com/testcontainers/testcontainers-go/wait"
)

const (
	// BlobPort is the default port used by Azurite
	BlobPort = "10000/tcp"
	// QueuePort is the default port used by Azurite
	QueuePort = "10001/tcp"
	// TablePort is the default port used by Azurite
	TablePort = "10002/tcp"

	// defaultCredentials {
	// AccountName is the default testing account name used by Azurite
	AccountName string = "devstoreaccount1"

	// AccountKey is the default testing account key used by Azurite
	AccountKey string = "Eby8vdM02xNOcqFlqUwJPLlmEtlCDXJ1OUzFT50uSRZ6IFsuFq2UVErCz4I6tq/K1SZFPTOtr/KBHBeksoGMGw=="
	// }
)

// Container represents the Azurite container type used in the module
type Container struct {
	*testcontainers.DockerContainer
	Settings options
}

func (c *Container) ServiceURL(ctx context.Context, srv Service) (string, error) {
	hostname, err := c.Host(ctx)
	if err != nil {
		return "", err
	}

	var port nat.Port
	switch srv {
	case BlobService:
		port = BlobPort
	case QueueService:
		port = QueuePort
	case TableService:
		port = TablePort
	default:
		return "", fmt.Errorf("unknown service: %s", srv)
	}

	mappedPort, err := c.MappedPort(ctx, port)
	if err != nil {
		return "", err
	}

	return fmt.Sprintf("http://%s:%d", hostname, mappedPort.Int()), nil
}

func (c *Container) MustServiceURL(ctx context.Context, srv Service) string {
	url, err := c.ServiceURL(ctx, srv)
	if err != nil {
		panic(err)
	}

	return url
}

// Deprecated: use Run instead
// RunContainer creates an instance of the Azurite container type
<<<<<<< HEAD
func RunContainer(ctx context.Context, opts ...testcontainers.RequestCustomizer) (*Container, error) {
	req := testcontainers.Request{
		Image:        "mcr.microsoft.com/azure-storage/azurite:3.28.0",
=======
func RunContainer(ctx context.Context, opts ...testcontainers.ContainerCustomizer) (*AzuriteContainer, error) {
	return Run(ctx, "mcr.microsoft.com/azure-storage/azurite:3.28.0", opts...)
}

// Run creates an instance of the Azurite container type
func Run(ctx context.Context, img string, opts ...testcontainers.ContainerCustomizer) (*AzuriteContainer, error) {
	req := testcontainers.ContainerRequest{
		Image:        img,
>>>>>>> 8e4728b7
		ExposedPorts: []string{BlobPort, QueuePort, TablePort},
		Env:          map[string]string{},
		Entrypoint:   []string{"azurite"},
		Cmd:          []string{},
		Started:      true,
	}

	// 1. Gather all config options (defaults and then apply provided options)
	settings := defaultOptions()
	for _, opt := range opts {
		if err := opt.Customize(&req); err != nil {
			return nil, err
		}
	}

	// 2. evaluate the enabled services to apply the right wait strategy and Cmd options
	enabledServices := settings.EnabledServices
	if len(enabledServices) > 0 {
		waitingFor := make([]wait.Strategy, 0)
		for _, srv := range enabledServices {
			switch srv {
			case BlobService:
				req.Cmd = append(req.Cmd, "--blobHost", "0.0.0.0")
				waitingFor = append(waitingFor, wait.ForLog("Blob service is successfully listening"))
			case QueueService:
				req.Cmd = append(req.Cmd, "--queueHost", "0.0.0.0")
				waitingFor = append(waitingFor, wait.ForLog("Queue service is successfully listening"))
			case TableService:
				req.Cmd = append(req.Cmd, "--tableHost", "0.0.0.0")
				waitingFor = append(waitingFor, wait.ForLog("Table service is successfully listening"))
			}
		}

		if len(waitingFor) > 0 {
			req.WaitingFor = wait.ForAll(waitingFor...)
		}
	}

	ctr, err := testcontainers.Run(ctx, req)
	if err != nil {
		return nil, err
	}

	return &Container{DockerContainer: ctr, Settings: settings}, nil
}<|MERGE_RESOLUTION|>--- conflicted
+++ resolved
@@ -68,22 +68,10 @@
 	return url
 }
 
-// Deprecated: use Run instead
-// RunContainer creates an instance of the Azurite container type
-<<<<<<< HEAD
-func RunContainer(ctx context.Context, opts ...testcontainers.RequestCustomizer) (*Container, error) {
+// Run creates an instance of the Azurite container type
+func Run(ctx context.Context, img string, opts ...testcontainers.RequestCustomizer) (*Container, error) {
 	req := testcontainers.Request{
-		Image:        "mcr.microsoft.com/azure-storage/azurite:3.28.0",
-=======
-func RunContainer(ctx context.Context, opts ...testcontainers.ContainerCustomizer) (*AzuriteContainer, error) {
-	return Run(ctx, "mcr.microsoft.com/azure-storage/azurite:3.28.0", opts...)
-}
-
-// Run creates an instance of the Azurite container type
-func Run(ctx context.Context, img string, opts ...testcontainers.ContainerCustomizer) (*AzuriteContainer, error) {
-	req := testcontainers.ContainerRequest{
 		Image:        img,
->>>>>>> 8e4728b7
 		ExposedPorts: []string{BlobPort, QueuePort, TablePort},
 		Env:          map[string]string{},
 		Entrypoint:   []string{"azurite"},
