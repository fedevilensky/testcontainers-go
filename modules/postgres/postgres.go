package postgres

import (
	"context"
	"database/sql"
	"fmt"
	"io"
	"net"
	"path/filepath"
	"strings"

	"github.com/testcontainers/testcontainers-go"
)

const (
	defaultUser         = "postgres"
	defaultPassword     = "postgres"
	defaultSnapshotName = "migrated_template"
)

// Container represents the postgres container type used in the module
type Container struct {
	*testcontainers.DockerContainer
	dbName       string
	user         string
	password     string
	snapshotName string
	// sqlDriverName is passed to sql.Open() to connect to the database when making or restoring snapshots.
	// This can be set if your app imports a different postgres driver, f.ex. "pgx"
	sqlDriverName string
}

// MustConnectionString panics if the address cannot be determined.
func (c *Container) MustConnectionString(ctx context.Context, args ...string) string {
	addr, err := c.ConnectionString(ctx, args...)
	if err != nil {
		panic(err)
	}
	return addr
}

// ConnectionString returns the connection string for the postgres container, using the default 5432 port, and
// obtaining the host and exposed port from the container. It also accepts a variadic list of extra arguments
// which will be appended to the connection string. The format of the extra arguments is the same as the
// connection string format, e.g. "connect_timeout=10" or "application_name=myapp"
func (c *Container) ConnectionString(ctx context.Context, args ...string) (string, error) {
	containerPort, err := c.MappedPort(ctx, "5432/tcp")
	if err != nil {
		return "", err
	}

	host, err := c.Host(ctx)
	if err != nil {
		return "", err
	}

	extraArgs := strings.Join(args, "&")
	connStr := fmt.Sprintf("postgres://%s:%s@%s/%s?%s", c.user, c.password, net.JoinHostPort(host, containerPort.Port()), c.dbName, extraArgs)
	return connStr, nil
}

// WithConfigFile sets the config file to be used for the postgres container
// It will also set the "config_file" parameter to the path of the config file
// as a command line argument to the container
func WithConfigFile(cfg string) testcontainers.CustomizeRequestOption {
	return func(req *testcontainers.Request) error {
		cfgFile := testcontainers.ContainerFile{
			HostFilePath:      cfg,
			ContainerFilePath: "/etc/postgresql.conf",
			FileMode:          0o755,
		}

		req.Files = append(req.Files, cfgFile)
		req.Cmd = append(req.Cmd, "-c", "config_file=/etc/postgresql.conf")

		return nil
	}
}

// WithDatabase sets the initial database to be created when the container starts
// It can be used to define a different name for the default database that is created when the image is first started.
// If it is not specified, then the value of WithUser will be used.
func WithDatabase(dbName string) testcontainers.CustomizeRequestOption {
	return func(req *testcontainers.Request) error {
		req.Env["POSTGRES_DB"] = dbName

		return nil
	}
}

// WithInitScripts sets the init scripts to be run when the container starts
func WithInitScripts(scripts ...string) testcontainers.CustomizeRequestOption {
	return func(req *testcontainers.Request) error {
		initScripts := []testcontainers.ContainerFile{}
		for _, script := range scripts {
			cf := testcontainers.ContainerFile{
				HostFilePath:      script,
				ContainerFilePath: "/docker-entrypoint-initdb.d/" + filepath.Base(script),
				FileMode:          0o755,
			}
			initScripts = append(initScripts, cf)
		}
		req.Files = append(req.Files, initScripts...)

		return nil
	}
}

// WithPassword sets the initial password of the user to be created when the container starts
// It is required for you to use the PostgreSQL image. It must not be empty or undefined.
// This environment variable sets the superuser password for PostgreSQL.
func WithPassword(password string) testcontainers.CustomizeRequestOption {
	return func(req *testcontainers.Request) error {
		req.Env["POSTGRES_PASSWORD"] = password

		return nil
	}
}

// WithUsername sets the initial username to be created when the container starts
// It is used in conjunction with WithPassword to set a user and its password.
// It will create the specified user with superuser power and a database with the same name.
// If it is not specified, then the default user of postgres will be used.
func WithUsername(user string) testcontainers.CustomizeRequestOption {
	return func(req *testcontainers.Request) error {
		if user == "" {
			user = defaultUser
		}

		req.Env["POSTGRES_USER"] = user

		return nil
	}
}

<<<<<<< HEAD
// RunContainer creates an instance of the postgres container type
func RunContainer(ctx context.Context, opts ...testcontainers.RequestCustomizer) (*Container, error) {
	req := testcontainers.Request{
		Image: defaultPostgresImage,
=======
// Deprecated: use Run instead
// RunContainer creates an instance of the Postgres container type
func RunContainer(ctx context.Context, opts ...testcontainers.ContainerCustomizer) (*PostgresContainer, error) {
	return Run(ctx, "docker.io/postgres:16-alpine", opts...)
}

// Run creates an instance of the Postgres container type
func Run(ctx context.Context, img string, opts ...testcontainers.ContainerCustomizer) (*PostgresContainer, error) {
	req := testcontainers.ContainerRequest{
		Image: img,
>>>>>>> 8e4728b7
		Env: map[string]string{
			"POSTGRES_USER":     defaultUser,
			"POSTGRES_PASSWORD": defaultPassword,
			"POSTGRES_DB":       defaultUser, // defaults to the user name
		},
		ExposedPorts: []string{"5432/tcp"},
		Cmd:          []string{"postgres", "-c", "fsync=off"},
		Started:      true,
	}

	// Gather all config options (defaults and then apply provided options)
	settings := defaultOptions()
	for _, opt := range opts {
		if apply, ok := opt.(Option); ok {
			apply(&settings)
		}
		if err := opt.Customize(&req); err != nil {
			return nil, err
		}
	}

	ctr, err := testcontainers.Run(ctx, req)
	if err != nil {
		return nil, err
	}

	user := req.Env["POSTGRES_USER"]
	password := req.Env["POSTGRES_PASSWORD"]
	dbName := req.Env["POSTGRES_DB"]

	return &Container{DockerContainer: ctr, dbName: dbName, password: password, user: user, sqlDriverName: settings.SQLDriverName}, nil
}

type snapshotConfig struct {
	snapshotName string
}

// SnapshotOption is the type for passing options to the snapshot function of the database
type SnapshotOption func(container *snapshotConfig) *snapshotConfig

// WithSnapshotName adds a specific name to the snapshot database created from the main database defined on the
// container. The snapshot must not have the same name as your main database, otherwise it will be overwritten
func WithSnapshotName(name string) SnapshotOption {
	return func(cfg *snapshotConfig) *snapshotConfig {
		cfg.snapshotName = name
		return cfg
	}
}

// Snapshot takes a snapshot of the current state of the database as a template, which can then be restored using
// the Restore method. By default, the snapshot will be created under a database called migrated_template, you can
// customize the snapshot name with the options.
// If a snapshot already exists under the given/default name, it will be overwritten with the new snapshot.
func (c *Container) Snapshot(ctx context.Context, opts ...SnapshotOption) error {
	snapshotName, err := c.checkSnapshotConfig(opts)
	if err != nil {
		return err
	}

	// execute the commands to create the snapshot, in order
	if err := c.execCommandsSQL(ctx,
		// Drop the snapshot database if it already exists
		fmt.Sprintf(`DROP DATABASE IF EXISTS "%s"`, snapshotName),
		// Create a copy of the database to another database to use as a template now that it was fully migrated
		fmt.Sprintf(`CREATE DATABASE "%s" WITH TEMPLATE "%s" OWNER "%s"`, snapshotName, c.dbName, c.user),
		// Snapshot the template database so we can restore it onto our original database going forward
		fmt.Sprintf(`ALTER DATABASE "%s" WITH is_template = TRUE`, snapshotName),
	); err != nil {
		return err
	}

	c.snapshotName = snapshotName
	return nil
}

// Restore will restore the database to a specific snapshot. By default, it will restore the last snapshot taken on the
// database by the Snapshot method. If a snapshot name is provided, it will instead try to restore the snapshot by name.
func (c *Container) Restore(ctx context.Context, opts ...SnapshotOption) error {
	snapshotName, err := c.checkSnapshotConfig(opts)
	if err != nil {
		return err
	}

	// execute the commands to restore the snapshot, in order
	return c.execCommandsSQL(ctx,
		// Drop the entire database by connecting to the postgres global database
		fmt.Sprintf(`DROP DATABASE "%s" with (FORCE)`, c.dbName),
		// Then restore the previous snapshot
		fmt.Sprintf(`CREATE DATABASE "%s" WITH TEMPLATE "%s" OWNER "%s"`, c.dbName, snapshotName, c.user),
	)
}

func (c *Container) checkSnapshotConfig(opts []SnapshotOption) (string, error) {
	config := &snapshotConfig{}
	for _, opt := range opts {
		config = opt(config)
	}

	snapshotName := c.snapshotName
	if config.snapshotName != "" {
		snapshotName = config.snapshotName
	}

	if c.dbName == "postgres" {
		return "", fmt.Errorf("cannot restore the postgres system database as it cannot be dropped to be restored")
	}
	return snapshotName, nil
}

func (c *Container) execCommandsSQL(ctx context.Context, cmds ...string) error {
	conn, cleanup, err := c.snapshotConnection(ctx)
	if err != nil {
		c.Printf("Could not connect to database to restore snapshot, falling back to `docker exec psql`: %v", err)
		return c.execCommandsFallback(ctx, cmds)
	}
	if cleanup != nil {
		defer cleanup()
	}
	for _, cmd := range cmds {
		if _, err := conn.ExecContext(ctx, cmd); err != nil {
			return fmt.Errorf("could not execute restore command %s: %w", cmd, err)
		}
	}
	return nil
}

// snapshotConnection connects to the actual database using the "postgres" sql.DB driver, if it exists.
// The returned function should be called as a defer() to close the pool.
// No need to close the individual connection, that is done as part of the pool close.
// Also, no need to cache the connection pool, since it is a single connection which is very fast to establish.
func (c *Container) snapshotConnection(ctx context.Context) (*sql.Conn, func(), error) {
	// Connect to the database "postgres" instead of the app one
	c2 := &Container{
		DockerContainer: c.DockerContainer,
		dbName:          "postgres",
		user:            c.user,
		password:        c.password,
		sqlDriverName:   c.sqlDriverName,
	}

	// Try to use an actual postgres connection, if the driver is loaded
	connStr := c2.MustConnectionString(ctx, "sslmode=disable")
	pool, err := sql.Open(c.sqlDriverName, connStr)
	if err != nil {
		return nil, nil, fmt.Errorf("sql.Open for snapshot connection failed: %w", err)
	}

	cleanupPool := func() {
		if err := pool.Close(); err != nil {
			c.Printf("Could not close database connection pool after restoring snapshot: %v", err)
		}
	}

	conn, err := pool.Conn(ctx)
	if err != nil {
		cleanupPool()
		return nil, nil, fmt.Errorf("DB.Conn for snapshot connection failed: %w", err)
	}
	return conn, cleanupPool, nil
}

func (c *Container) execCommandsFallback(ctx context.Context, cmds []string) error {
	for _, cmd := range cmds {
		exitCode, reader, err := c.Exec(ctx, []string{"psql", "-v", "ON_ERROR_STOP=1", "-U", c.user, "-d", "postgres", "-c", cmd})
		if err != nil {
			return err
		}
		if exitCode != 0 {
			buf := new(strings.Builder)
			_, err := io.Copy(buf, reader)
			if err != nil {
				return fmt.Errorf("non-zero exit code for restore command, could not read command output: %w", err)
			}

			return fmt.Errorf("non-zero exit code for restore command: %s", buf.String())
		}
	}
	return nil
}<|MERGE_RESOLUTION|>--- conflicted
+++ resolved
@@ -133,23 +133,10 @@
 	}
 }
 
-<<<<<<< HEAD
-// RunContainer creates an instance of the postgres container type
-func RunContainer(ctx context.Context, opts ...testcontainers.RequestCustomizer) (*Container, error) {
+// Run creates an instance of the Postgres container type
+func Run(ctx context.Context, img string, opts ...testcontainers.RequestCustomizer) (*Container, error) {
 	req := testcontainers.Request{
-		Image: defaultPostgresImage,
-=======
-// Deprecated: use Run instead
-// RunContainer creates an instance of the Postgres container type
-func RunContainer(ctx context.Context, opts ...testcontainers.ContainerCustomizer) (*PostgresContainer, error) {
-	return Run(ctx, "docker.io/postgres:16-alpine", opts...)
-}
-
-// Run creates an instance of the Postgres container type
-func Run(ctx context.Context, img string, opts ...testcontainers.ContainerCustomizer) (*PostgresContainer, error) {
-	req := testcontainers.ContainerRequest{
 		Image: img,
->>>>>>> 8e4728b7
 		Env: map[string]string{
 			"POSTGRES_USER":     defaultUser,
 			"POSTGRES_PASSWORD": defaultPassword,
