package postgres_test

import (
	"context"
	"database/sql"
	"errors"
	"fmt"
	"path/filepath"
	"testing"
	"time"

	"github.com/docker/go-connections/nat"
	"github.com/jackc/pgx/v5"
	_ "github.com/jackc/pgx/v5/stdlib"
	_ "github.com/lib/pq"
	"github.com/stretchr/testify/assert"
	"github.com/stretchr/testify/require"

	"github.com/testcontainers/testcontainers-go"
	"github.com/testcontainers/testcontainers-go/modules/postgres"
	"github.com/testcontainers/testcontainers-go/wait"
)

const (
	dbname   = "test-db"
	user     = "postgres"
	password = "password"
)

func TestPostgres(t *testing.T) {
	ctx := context.Background()

	tests := []struct {
		name  string
		image string
	}{
		{
			name:  "Postgres",
			image: "docker.io/postgres:15.2-alpine",
		},
		{
			name: "Timescale",
			// timescale {
			image: "docker.io/timescale/timescaledb:2.1.0-pg11",
			// }
		},
		{
			name: "Postgis",
			// postgis {
			image: "docker.io/postgis/postgis:12-3.0",
			// }
		},
		{
			name: "Pgvector",
			// pgvector {
			image: "docker.io/pgvector/pgvector:pg16",
			// }
		},
	}

	for _, tt := range tests {
		t.Run(tt.name, func(t *testing.T) {
<<<<<<< HEAD
			ctr, err := postgres.RunContainer(ctx,
				testcontainers.WithImage(tt.image),
=======
			container, err := postgres.Run(ctx,
				tt.image,
>>>>>>> 8e4728b7
				postgres.WithDatabase(dbname),
				postgres.WithUsername(user),
				postgres.WithPassword(password),
				postgres.BasicWaitStrategies(),
			)
			if err != nil {
				t.Fatal(err)
			}

			// Clean up the container after the test is complete
			t.Cleanup(func() {
				if err := ctr.Terminate(ctx); err != nil {
					t.Fatalf("failed to terminate container: %s", err)
				}
			})

			// connectionString {
			// explicitly set sslmode=disable because the container is not configured to use TLS
			connStr, err := ctr.ConnectionString(ctx, "sslmode=disable", "application_name=test")
			// }
			require.NoError(t, err)

			mustConnStr := ctr.MustConnectionString(ctx, "sslmode=disable", "application_name=test")
			if mustConnStr != connStr {
				t.Errorf("ConnectionString was not equal to MustConnectionString")
			}

			// Ensure connection string is using generic format
			id, err := ctr.MappedPort(ctx, "5432/tcp")
			require.NoError(t, err)
			assert.Equal(t, fmt.Sprintf("postgres://%s:%s@%s:%s/%s?sslmode=disable&application_name=test", user, password, "localhost", id.Port(), dbname), connStr)

			// perform assertions
			db, err := sql.Open("postgres", connStr)
			require.NoError(t, err)
			assert.NotNil(t, db)
			defer db.Close()

			result, err := db.Exec("CREATE TABLE IF NOT EXISTS test (id int, name varchar(255));")
			require.NoError(t, err)
			assert.NotNil(t, result)

			result, err = db.Exec("INSERT INTO test (id, name) VALUES (1, 'test');")
			require.NoError(t, err)
			assert.NotNil(t, result)
		})
	}
}

func TestContainerWithWaitForSQL(t *testing.T) {
	ctx := context.Background()

	port := "5432/tcp"
	dbURL := func(host string, port nat.Port) string {
		return fmt.Sprintf("postgres://postgres:password@%s:%s/%s?sslmode=disable", host, port.Port(), dbname)
	}

	t.Run("default query", func(t *testing.T) {
<<<<<<< HEAD
		ctr, err := postgres.RunContainer(
=======
		container, err := postgres.Run(
>>>>>>> 8e4728b7
			ctx,
			"docker.io/postgres:16-alpine",
			postgres.WithDatabase(dbname),
			postgres.WithUsername(user),
			postgres.WithPassword(password),
			testcontainers.WithWaitStrategy(wait.ForSQL(nat.Port(port), "postgres", dbURL)),
		)
		require.NoError(t, err)
		require.NotNil(t, ctr)
	})
	t.Run("custom query", func(t *testing.T) {
<<<<<<< HEAD
		ctr, err := postgres.RunContainer(
=======
		container, err := postgres.Run(
>>>>>>> 8e4728b7
			ctx,
			"docker.io/postgres:16-alpine",
			postgres.WithDatabase(dbname),
			postgres.WithUsername(user),
			postgres.WithPassword(password),
			testcontainers.WithWaitStrategy(wait.ForSQL(nat.Port(port), "postgres", dbURL).WithStartupTimeout(time.Second*5).WithQuery("SELECT 10")),
		)
		require.NoError(t, err)
		require.NotNil(t, ctr)
	})
	t.Run("custom bad query", func(t *testing.T) {
<<<<<<< HEAD
		ctr, err := postgres.RunContainer(
=======
		container, err := postgres.Run(
>>>>>>> 8e4728b7
			ctx,
			"docker.io/postgres:16-alpine",
			postgres.WithDatabase(dbname),
			postgres.WithUsername(user),
			postgres.WithPassword(password),
			testcontainers.WithWaitStrategy(wait.ForSQL(nat.Port(port), "postgres", dbURL).WithStartupTimeout(time.Second*5).WithQuery("SELECT 'a' from b")),
		)
		require.Error(t, err)
		require.Nil(t, ctr)
	})
}

func TestWithConfigFile(t *testing.T) {
	ctx := context.Background()

<<<<<<< HEAD
	ctr, err := postgres.RunContainer(ctx,
=======
	container, err := postgres.Run(ctx,
		"docker.io/postgres:16-alpine",
>>>>>>> 8e4728b7
		postgres.WithConfigFile(filepath.Join("testdata", "my-postgres.conf")),
		postgres.WithDatabase(dbname),
		postgres.WithUsername(user),
		postgres.WithPassword(password),
		postgres.BasicWaitStrategies(),
	)
	if err != nil {
		t.Fatal(err)
	}

	t.Cleanup(func() {
		if err := ctr.Terminate(ctx); err != nil {
			t.Fatalf("failed to terminate container: %s", err)
		}
	})

	// explicitly set sslmode=disable because the container is not configured to use TLS
	connStr, err := ctr.ConnectionString(ctx, "sslmode=disable")
	require.NoError(t, err)

	db, err := sql.Open("postgres", connStr)
	require.NoError(t, err)
	assert.NotNil(t, db)
	defer db.Close()
}

func TestWithInitScript(t *testing.T) {
	ctx := context.Background()

<<<<<<< HEAD
	ctr, err := postgres.RunContainer(ctx,
		testcontainers.WithImage("docker.io/postgres:15.2-alpine"),
=======
	container, err := postgres.Run(ctx,
		"docker.io/postgres:15.2-alpine",
>>>>>>> 8e4728b7
		postgres.WithInitScripts(filepath.Join("testdata", "init-user-db.sh")),
		postgres.WithDatabase(dbname),
		postgres.WithUsername(user),
		postgres.WithPassword(password),
		postgres.BasicWaitStrategies(),
	)
	if err != nil {
		t.Fatal(err)
	}

	t.Cleanup(func() {
		if err := ctr.Terminate(ctx); err != nil {
			t.Fatalf("failed to terminate container: %s", err)
		}
	})

	// explicitly set sslmode=disable because the container is not configured to use TLS
	connStr, err := ctr.ConnectionString(ctx, "sslmode=disable")
	require.NoError(t, err)

	db, err := sql.Open("postgres", connStr)
	require.NoError(t, err)
	assert.NotNil(t, db)
	defer db.Close()

	// database created in init script. See testdata/init-user-db.sh
	result, err := db.Exec("SELECT * FROM testdb;")
	require.NoError(t, err)
	assert.NotNil(t, result)
}

func TestSnapshot(t *testing.T) {
	// snapshotAndReset {
	ctx := context.Background()

	// 1. Start the postgres container and run any migrations on it
<<<<<<< HEAD
	ctr, err := postgres.RunContainer(
=======
	container, err := postgres.Run(
>>>>>>> 8e4728b7
		ctx,
		"docker.io/postgres:16-alpine",
		postgres.WithDatabase(dbname),
		postgres.WithUsername(user),
		postgres.WithPassword(password),
		postgres.BasicWaitStrategies(),
		postgres.WithSQLDriver("pgx"),
	)
	if err != nil {
		t.Fatal(err)
	}

	// Run any migrations on the database
	_, _, err = ctr.Exec(ctx, []string{"psql", "-U", user, "-d", dbname, "-c", "CREATE TABLE users (id SERIAL, name TEXT NOT NULL, age INT NOT NULL)"})
	if err != nil {
		t.Fatal(err)
	}

	// 2. Create a snapshot of the database to restore later
	err = ctr.Snapshot(ctx, postgres.WithSnapshotName("test-snapshot"))
	if err != nil {
		t.Fatal(err)
	}

	// Clean up the container after the test is complete
	t.Cleanup(func() {
		if err := ctr.Terminate(ctx); err != nil {
			t.Fatalf("failed to terminate container: %s", err)
		}
	})

	dbURL, err := ctr.ConnectionString(ctx)
	if err != nil {
		t.Fatal(err)
	}

	t.Run("Test inserting a user", func(t *testing.T) {
		t.Cleanup(func() {
			// 3. In each test, reset the DB to its snapshot state.
			err = ctr.Restore(ctx)
			if err != nil {
				t.Fatal(err)
			}
		})

		conn, err := pgx.Connect(context.Background(), dbURL)
		if err != nil {
			t.Fatal(err)
		}
		defer conn.Close(context.Background())

		_, err = conn.Exec(ctx, "INSERT INTO users(name, age) VALUES ($1, $2)", "test", 42)
		if err != nil {
			t.Fatal(err)
		}

		var name string
		var age int64
		err = conn.QueryRow(context.Background(), "SELECT name, age FROM users LIMIT 1").Scan(&name, &age)
		if err != nil {
			t.Fatal(err)
		}

		if name != "test" {
			t.Fatalf("Expected %s to equal `test`", name)
		}
		if age != 42 {
			t.Fatalf("Expected %d to equal `42`", age)
		}
	})

	// 4. Run as many tests as you need, they will each get a clean database
	t.Run("Test querying empty DB", func(t *testing.T) {
		t.Cleanup(func() {
			err = ctr.Restore(ctx)
			if err != nil {
				t.Fatal(err)
			}
		})

		conn, err := pgx.Connect(context.Background(), dbURL)
		if err != nil {
			t.Fatal(err)
		}
		defer conn.Close(context.Background())

		var name string
		var age int64
		err = conn.QueryRow(context.Background(), "SELECT name, age FROM users LIMIT 1").Scan(&name, &age)
		if !errors.Is(err, pgx.ErrNoRows) {
			t.Fatalf("Expected error to be a NoRows error, since the DB should be empty on every test. Got %s instead", err)
		}
	})
	// }
}

func TestSnapshotWithOverrides(t *testing.T) {
	ctx := context.Background()

	dbname := "other-db"
	user := "other-user"
	password := "other-password"

<<<<<<< HEAD
	ctr, err := postgres.RunContainer(
=======
	container, err := postgres.Run(
>>>>>>> 8e4728b7
		ctx,
		"docker.io/postgres:16-alpine",
		postgres.WithDatabase(dbname),
		postgres.WithUsername(user),
		postgres.WithPassword(password),
		postgres.BasicWaitStrategies(),
	)
	if err != nil {
		t.Fatal(err)
	}

	_, _, err = ctr.Exec(ctx, []string{"psql", "-U", user, "-d", dbname, "-c", "CREATE TABLE users (id SERIAL, name TEXT NOT NULL, age INT NOT NULL)"})
	if err != nil {
		t.Fatal(err)
	}

	err = ctr.Snapshot(ctx, postgres.WithSnapshotName("other-snapshot"))
	if err != nil {
		t.Fatal(err)
	}

	t.Cleanup(func() {
		if err := ctr.Terminate(ctx); err != nil {
			t.Fatalf("failed to terminate container: %s", err)
		}
	})

	dbURL, err := ctr.ConnectionString(ctx)
	if err != nil {
		t.Fatal(err)
	}

	t.Run("Test that the restore works when not using defaults", func(t *testing.T) {
		_, _, err = ctr.Exec(ctx, []string{"psql", "-U", user, "-d", dbname, "-c", "INSERT INTO users(name, age) VALUES ('test', 42)"})
		if err != nil {
			t.Fatal(err)
		}

		// Doing the restore before we connect since this resets the pgx connection
		err = ctr.Restore(ctx)
		if err != nil {
			t.Fatal(err)
		}

		conn, err := pgx.Connect(context.Background(), dbURL)
		if err != nil {
			t.Fatal(err)
		}
		defer conn.Close(context.Background())

		var count int64
		err = conn.QueryRow(context.Background(), "SELECT COUNT(1) FROM users").Scan(&count)
		if err != nil {
			t.Fatal(err)
		}

		if count != 0 {
			t.Fatalf("Expected %d to equal `0`", count)
		}
	})
}

func TestSnapshotWithDockerExecFallback(t *testing.T) {
	ctx := context.Background()

	// postgresWithSQLDriver {
	// 1. Start the postgres container and run any migrations on it
	ctr, err := postgres.RunContainer(
		ctx,
		testcontainers.WithImage("docker.io/postgres:16-alpine"),
		postgres.WithDatabase(dbname),
		postgres.WithUsername(user),
		postgres.WithPassword(password),
		postgres.BasicWaitStrategies(),
		// Tell the postgres module to use a driver that doesn't exist
		// This will cause the module to fall back to using docker exec
		postgres.WithSQLDriver("DoesNotExist"),
	)
	// }
	if err != nil {
		t.Fatal(err)
	}

	// Run any migrations on the database
	_, _, err = ctr.Exec(ctx, []string{"psql", "-U", user, "-d", dbname, "-c", "CREATE TABLE users (id SERIAL, name TEXT NOT NULL, age INT NOT NULL)"})
	if err != nil {
		t.Fatal(err)
	}

	// 2. Create a snapshot of the database to restore later
	err = ctr.Snapshot(ctx, postgres.WithSnapshotName("test-snapshot"))
	if err != nil {
		t.Fatal(err)
	}

	// Clean up the container after the test is complete
	t.Cleanup(func() {
		if err := ctr.Terminate(ctx); err != nil {
			t.Fatalf("failed to terminate container: %s", err)
		}
	})

	dbURL, err := ctr.ConnectionString(ctx)
	if err != nil {
		t.Fatal(err)
	}

	t.Run("Test inserting a user", func(t *testing.T) {
		t.Cleanup(func() {
			// 3. In each test, reset the DB to its snapshot state.
			err := ctr.Restore(ctx)
			if err != nil {
				t.Fatal(err)
			}
		})

		conn, err2 := pgx.Connect(context.Background(), dbURL)
		if err2 != nil {
			t.Fatal(err2)
		}
		defer conn.Close(context.Background())

		_, err2 = conn.Exec(ctx, "INSERT INTO users(name, age) VALUES ($1, $2)", "test", 42)
		if err2 != nil {
			t.Fatal(err2)
		}

		var name string
		var age int64
		err2 = conn.QueryRow(context.Background(), "SELECT name, age FROM users LIMIT 1").Scan(&name, &age)
		if err2 != nil {
			t.Fatal(err2)
		}

		if name != "test" {
			t.Fatalf("Expected %s to equal `test`", name)
		}
		if age != 42 {
			t.Fatalf("Expected %d to equal `42`", age)
		}
	})

	t.Run("Test querying empty DB", func(t *testing.T) {
		// 4. Run as many tests as you need, they will each get a clean database
		t.Cleanup(func() {
			err := ctr.Restore(ctx)
			if err != nil {
				t.Fatal(err)
			}
		})

		conn, err2 := pgx.Connect(context.Background(), dbURL)
		if err2 != nil {
			t.Fatal(err2)
		}
		defer conn.Close(context.Background())

		var name string
		var age int64
		err2 = conn.QueryRow(context.Background(), "SELECT name, age FROM users LIMIT 1").Scan(&name, &age)
		if !errors.Is(err2, pgx.ErrNoRows) {
			t.Fatalf("Expected error to be a NoRows error, since the DB should be empty on every test. Got %s instead", err2)
		}
	})
	// }
}<|MERGE_RESOLUTION|>--- conflicted
+++ resolved
@@ -60,13 +60,8 @@
 
 	for _, tt := range tests {
 		t.Run(tt.name, func(t *testing.T) {
-<<<<<<< HEAD
-			ctr, err := postgres.RunContainer(ctx,
-				testcontainers.WithImage(tt.image),
-=======
-			container, err := postgres.Run(ctx,
+			ctr, err := postgres.Run(ctx,
 				tt.image,
->>>>>>> 8e4728b7
 				postgres.WithDatabase(dbname),
 				postgres.WithUsername(user),
 				postgres.WithPassword(password),
@@ -125,11 +120,7 @@
 	}
 
 	t.Run("default query", func(t *testing.T) {
-<<<<<<< HEAD
-		ctr, err := postgres.RunContainer(
-=======
-		container, err := postgres.Run(
->>>>>>> 8e4728b7
+		ctr, err := postgres.Run(
 			ctx,
 			"docker.io/postgres:16-alpine",
 			postgres.WithDatabase(dbname),
@@ -141,11 +132,7 @@
 		require.NotNil(t, ctr)
 	})
 	t.Run("custom query", func(t *testing.T) {
-<<<<<<< HEAD
-		ctr, err := postgres.RunContainer(
-=======
-		container, err := postgres.Run(
->>>>>>> 8e4728b7
+		ctr, err := postgres.Run(
 			ctx,
 			"docker.io/postgres:16-alpine",
 			postgres.WithDatabase(dbname),
@@ -157,11 +144,7 @@
 		require.NotNil(t, ctr)
 	})
 	t.Run("custom bad query", func(t *testing.T) {
-<<<<<<< HEAD
-		ctr, err := postgres.RunContainer(
-=======
-		container, err := postgres.Run(
->>>>>>> 8e4728b7
+		ctr, err := postgres.Run(
 			ctx,
 			"docker.io/postgres:16-alpine",
 			postgres.WithDatabase(dbname),
@@ -177,12 +160,8 @@
 func TestWithConfigFile(t *testing.T) {
 	ctx := context.Background()
 
-<<<<<<< HEAD
-	ctr, err := postgres.RunContainer(ctx,
-=======
-	container, err := postgres.Run(ctx,
+	ctr, err := postgres.Run(ctx,
 		"docker.io/postgres:16-alpine",
->>>>>>> 8e4728b7
 		postgres.WithConfigFile(filepath.Join("testdata", "my-postgres.conf")),
 		postgres.WithDatabase(dbname),
 		postgres.WithUsername(user),
@@ -212,13 +191,8 @@
 func TestWithInitScript(t *testing.T) {
 	ctx := context.Background()
 
-<<<<<<< HEAD
-	ctr, err := postgres.RunContainer(ctx,
-		testcontainers.WithImage("docker.io/postgres:15.2-alpine"),
-=======
-	container, err := postgres.Run(ctx,
+	ctr, err := postgres.Run(ctx,
 		"docker.io/postgres:15.2-alpine",
->>>>>>> 8e4728b7
 		postgres.WithInitScripts(filepath.Join("testdata", "init-user-db.sh")),
 		postgres.WithDatabase(dbname),
 		postgres.WithUsername(user),
@@ -255,11 +229,7 @@
 	ctx := context.Background()
 
 	// 1. Start the postgres container and run any migrations on it
-<<<<<<< HEAD
-	ctr, err := postgres.RunContainer(
-=======
-	container, err := postgres.Run(
->>>>>>> 8e4728b7
+	ctr, err := postgres.Run(
 		ctx,
 		"docker.io/postgres:16-alpine",
 		postgres.WithDatabase(dbname),
@@ -363,11 +333,7 @@
 	user := "other-user"
 	password := "other-password"
 
-<<<<<<< HEAD
-	ctr, err := postgres.RunContainer(
-=======
-	container, err := postgres.Run(
->>>>>>> 8e4728b7
+	ctr, err := postgres.Run(
 		ctx,
 		"docker.io/postgres:16-alpine",
 		postgres.WithDatabase(dbname),
@@ -435,9 +401,9 @@
 
 	// postgresWithSQLDriver {
 	// 1. Start the postgres container and run any migrations on it
-	ctr, err := postgres.RunContainer(
+	ctr, err := postgres.Run(
 		ctx,
-		testcontainers.WithImage("docker.io/postgres:16-alpine"),
+		"docker.io/postgres:16-alpine",
 		postgres.WithDatabase(dbname),
 		postgres.WithUsername(user),
 		postgres.WithPassword(password),
