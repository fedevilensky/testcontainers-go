package cockroachdb

import (
	"context"
	"crypto/tls"
	"crypto/x509"
	"encoding/pem"
	"fmt"
	"net"
	"net/url"
	"path/filepath"

	"github.com/docker/go-connections/nat"
	"github.com/jackc/pgx/v5"
	"github.com/jackc/pgx/v5/stdlib"

	"github.com/testcontainers/testcontainers-go"
	"github.com/testcontainers/testcontainers-go/wait"
)

var ErrTLSNotEnabled = fmt.Errorf("tls not enabled")

const (
	certsDir = "/tmp"

	defaultSQLPort   = "26257/tcp"
	defaultAdminPort = "8080/tcp"

	defaultUser      = "root"
	defaultPassword  = ""
	defaultDatabase  = "defaultdb"
	defaultStoreSize = "100%"
)

// Container represents the CockroachDB container type used in the module
type Container struct {
	*testcontainers.DockerContainer
	opts options
}

// MustConnectionString panics if the address cannot be determined.
func (c *Container) MustConnectionString(ctx context.Context) string {
	addr, err := c.ConnectionString(ctx)
	if err != nil {
		panic(err)
	}
	return addr
}

// ConnectionString returns the dial address to open a new connection to CockroachDB.
func (c *Container) ConnectionString(ctx context.Context) (string, error) {
	port, err := c.MappedPort(ctx, defaultSQLPort)
	if err != nil {
		return "", err
	}

	host, err := c.Host(ctx)
	if err != nil {
		return "", err
	}

	return connString(c.opts, host, port), nil
}

// TLSConfig returns config necessary to connect to CockroachDB over TLS.
func (c *Container) TLSConfig() (*tls.Config, error) {
	return connTLS(c.opts)
}

// Run creates an instance of the CockroachDB container type
func Run(ctx context.Context, img string, opts ...testcontainers.RequestCustomizer) (*Container, error) {
	o := defaultOptions()
	req := testcontainers.Request{
		Image: img,
		ExposedPorts: []string{
			defaultSQLPort,
			defaultAdminPort,
		},
		LifecycleHooks: []testcontainers.LifecycleHooks{
			{
				PreStarts: []testcontainers.CreatedContainerHook{
					func(ctx context.Context, ctr testcontainers.CreatedContainer) error {
						return addTLS(ctx, ctr, o)
					},
				},
			},
		},
		Started: true,
	}

	// apply options
	for _, opt := range opts {
		if apply, ok := opt.(Option); ok {
			apply(&o)
		}
		if err := opt.Customize(&req); err != nil {
			return nil, err
		}
	}

	// modify request
	for _, fn := range []modiferFunc{
		addEnvs,
		addCmd,
		addWaitingFor,
	} {
		if err := fn(&req, o); err != nil {
			return nil, err
		}
	}

<<<<<<< HEAD
	ctr, err := testcontainers.Run(ctx, req)
=======
	container, err := testcontainers.GenericContainer(ctx, req)
	var c *CockroachDBContainer
	if container != nil {
		c = &CockroachDBContainer{Container: container, opts: o}
	}

>>>>>>> b60497e9
	if err != nil {
		return c, fmt.Errorf("generic container: %w", err)
	}
<<<<<<< HEAD
	return &Container{DockerContainer: ctr, opts: o}, nil
=======

	return c, nil
>>>>>>> b60497e9
}

type modiferFunc func(*testcontainers.Request, options) error

func addCmd(req *testcontainers.Request, opts options) error {
	req.Cmd = []string{
		"start-single-node",
		"--store=type=mem,size=" + opts.StoreSize,
	}

	// authN
	if opts.TLS != nil {
		if opts.User != defaultUser {
			return fmt.Errorf("unsupported user %s with TLS, use %s", opts.User, defaultUser)
		}
		if opts.Password != "" {
			return fmt.Errorf("cannot use password authentication with TLS")
		}
	}

	switch {
	case opts.TLS != nil:
		req.Cmd = append(req.Cmd, "--certs-dir="+certsDir)
	case opts.Password != "":
		req.Cmd = append(req.Cmd, "--accept-sql-without-tls")
	default:
		req.Cmd = append(req.Cmd, "--insecure")
	}
	return nil
}

func addEnvs(req *testcontainers.Request, opts options) error {
	if req.Env == nil {
		req.Env = make(map[string]string)
	}

	req.Env["COCKROACH_DATABASE"] = opts.Database
	req.Env["COCKROACH_USER"] = opts.User
	req.Env["COCKROACH_PASSWORD"] = opts.Password
	return nil
}

func addWaitingFor(req *testcontainers.Request, opts options) error {
	var tlsConfig *tls.Config
	if opts.TLS != nil {
		cfg, err := connTLS(opts)
		if err != nil {
			return err
		}
		tlsConfig = cfg
	}

	sqlWait := wait.ForSQL(defaultSQLPort, "pgx/v5", func(host string, port nat.Port) string {
		connStr := connString(opts, host, port)
		if tlsConfig == nil {
			return connStr
		}

		// register TLS config with pgx driver
		connCfg, err := pgx.ParseConfig(connStr)
		if err != nil {
			panic(err)
		}
		connCfg.TLSConfig = tlsConfig

		return stdlib.RegisterConnConfig(connCfg)
	})
	defaultStrategy := wait.ForAll(
		wait.ForHTTP("/health").WithPort(defaultAdminPort),
		sqlWait,
	)

	if req.WaitingFor == nil {
		req.WaitingFor = defaultStrategy
	} else {
		req.WaitingFor = wait.ForAll(req.WaitingFor, defaultStrategy)
	}

	return nil
}

func addTLS(ctx context.Context, ctr testcontainers.CreatedContainer, opts options) error {
	if opts.TLS == nil {
		return nil
	}

	caBytes := pem.EncodeToMemory(&pem.Block{
		Type:  "CERTIFICATE",
		Bytes: opts.TLS.CACert.Raw,
	})
	files := map[string][]byte{
		"ca.crt":          caBytes,
		"node.crt":        opts.TLS.NodeCert,
		"node.key":        opts.TLS.NodeKey,
		"client.root.crt": opts.TLS.ClientCert,
		"client.root.key": opts.TLS.ClientKey,
	}
	for filename, contents := range files {
		if err := ctr.CopyToContainer(ctx, contents, filepath.Join(certsDir, filename), 0o600); err != nil {
			return err
		}
	}
	return nil
}

func connString(opts options, host string, port nat.Port) string {
	user := url.User(opts.User)
	if opts.Password != "" {
		user = url.UserPassword(opts.User, opts.Password)
	}

	sslMode := "disable"
	if opts.TLS != nil {
		sslMode = "verify-full"
	}
	params := url.Values{
		"sslmode": []string{sslMode},
	}

	u := url.URL{
		Scheme:   "postgres",
		User:     user,
		Host:     net.JoinHostPort(host, port.Port()),
		Path:     opts.Database,
		RawQuery: params.Encode(),
	}

	return u.String()
}

func connTLS(opts options) (*tls.Config, error) {
	if opts.TLS == nil {
		return nil, ErrTLSNotEnabled
	}

	keyPair, err := tls.X509KeyPair(opts.TLS.ClientCert, opts.TLS.ClientKey)
	if err != nil {
		return nil, err
	}

	certPool := x509.NewCertPool()
	certPool.AddCert(opts.TLS.CACert)

	return &tls.Config{
		RootCAs:      certPool,
		Certificates: []tls.Certificate{keyPair},
		ServerName:   "localhost",
	}, nil
}<|MERGE_RESOLUTION|>--- conflicted
+++ resolved
@@ -109,25 +109,17 @@
 		}
 	}
 
-<<<<<<< HEAD
 	ctr, err := testcontainers.Run(ctx, req)
-=======
-	container, err := testcontainers.GenericContainer(ctx, req)
-	var c *CockroachDBContainer
-	if container != nil {
-		c = &CockroachDBContainer{Container: container, opts: o}
-	}
-
->>>>>>> b60497e9
+	var c *Container
+	if ctr != nil {
+		c = &Container{DockerContainer: ctr, opts: o}
+	}
+
 	if err != nil {
 		return c, fmt.Errorf("generic container: %w", err)
 	}
-<<<<<<< HEAD
-	return &Container{DockerContainer: ctr, opts: o}, nil
-=======
 
 	return c, nil
->>>>>>> b60497e9
 }
 
 type modiferFunc func(*testcontainers.Request, options) error
