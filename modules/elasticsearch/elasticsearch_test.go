package elasticsearch_test

import (
	"context"
	"crypto/tls"
	"crypto/x509"
	"encoding/json"
	"net/http"
	"testing"

	"github.com/testcontainers/testcontainers-go"
	"github.com/testcontainers/testcontainers-go/modules/elasticsearch"
)

const (
	baseImage6 = "docker.elastic.co/elasticsearch/elasticsearch:6.8.23"
	baseImage7 = "docker.elastic.co/elasticsearch/elasticsearch:7.9.2"
	baseImage8 = "docker.elastic.co/elasticsearch/elasticsearch:8.9.0"
)

type ElasticsearchResponse struct {
	Name        string `json:"name"`
	ClusterName string `json:"cluster_name"`
	ClusterUUID string `json:"cluster_uuid"`
	Version     struct {
		Number string `json:"number"`
	} `json:"version"`
	Tagline string `json:"tagline"`
}

func TestElasticsearch(t *testing.T) {
	// to be used in the container definition and in the HTTP client
	password := "foo"

	tests := []struct {
		name               string
		image              string
		passwordCustomiser testcontainers.RequestCustomizer
	}{
		{
			name:               "Elasticsearch 6 without password should allow access using unauthenticated HTTP requests",
			image:              baseImage6,
			passwordCustomiser: nil,
		},
		{
			name:               "Elasticsearch 6 with password should allow access using authenticated HTTP requests",
			image:              baseImage6,
			passwordCustomiser: elasticsearch.WithPassword(password),
		},
		{
			name:               "Elasticsearch 7 without password should allow access using unauthenticated HTTP requests",
			image:              baseImage7,
			passwordCustomiser: nil,
		},
		{
			name:               "Elasticsearch 7 with password should allow access using authenticated HTTP requests",
			image:              baseImage7,
			passwordCustomiser: elasticsearch.WithPassword(password),
		},
		{
			name:               "Elasticsearch 8 without password should not allow access with unauthenticated HTTPS requests",
			image:              baseImage8,
			passwordCustomiser: nil,
		},
		{
			name:               "Elasticsearch 8 with password should allow access using authenticated HTTPS requests",
			image:              baseImage8,
			passwordCustomiser: elasticsearch.WithPassword(password),
		},
	}

	for _, tt := range tests {
		t.Run(tt.name, func(t *testing.T) {
			ctx := context.Background()

<<<<<<< HEAD
			opts := []testcontainers.RequestCustomizer{testcontainers.WithImage(tt.image)}
=======
			opts := []testcontainers.ContainerCustomizer{}
>>>>>>> 8e4728b7

			if tt.passwordCustomiser != nil {
				opts = append(opts, tt.passwordCustomiser)
			}

			esContainer, err := elasticsearch.Run(ctx, tt.image, opts...)
			if err != nil {
				t.Fatal(err)
			}

			t.Cleanup(func() {
				if err := esContainer.Terminate(ctx); err != nil {
					t.Fatalf("failed to terminate container: %s", err)
				}
			})

			httpClient := configureHTTPClient(esContainer)

			req, err := http.NewRequest("GET", esContainer.Settings.Address, nil)
			if err != nil {
				t.Fatal(err)
			}

			// set the password for the request using the Authentication header
			if tt.passwordCustomiser != nil {
				if esContainer.Settings.Username != "elastic" {
					t.Fatal("expected username to be elastic but got", esContainer.Settings.Username)
				}

				// basicAuthHeader {
				req.SetBasicAuth(esContainer.Settings.Username, esContainer.Settings.Password)
				// }
			}

			resp, err := httpClient.Do(req)
			if resp != nil {
				defer resp.Body.Close()
			}

			if tt.image != baseImage8 && err != nil {
				if tt.passwordCustomiser != nil {
					t.Fatal(err, "should access with authorised HTTP client.")
				} else if tt.passwordCustomiser == nil {
					t.Fatal(err, "should access with unauthorised HTTP client.")
				}
			}

			if tt.image == baseImage8 {
				if tt.passwordCustomiser != nil && err != nil {
					t.Fatal(err, "should access with authorised HTTP client using TLS.")
				}
				if tt.passwordCustomiser == nil && err == nil {
					// Elasticsearch 8 should return 401 Unauthorized, not an error in the request
					if resp.StatusCode != http.StatusUnauthorized {
						t.Fatal("expected 401 status code for unauthorised HTTP client using TLS, but got", resp.StatusCode)
					}

					// finish validating the response when the request is unauthorised
					return
				}

			}

			// validate response
			if resp != nil {
				// validate Elasticsearch response
				if resp.StatusCode != http.StatusOK {
					t.Fatal("expected 200 status code but got", resp.StatusCode)
				}

				var esResp ElasticsearchResponse
				if err := json.NewDecoder(resp.Body).Decode(&esResp); err != nil {
					t.Fatal(err)
				}

				if tt.image == baseImage7 && esResp.Version.Number != "7.9.2" {
					t.Fatal("expected version to be 7.9.2 but got", esResp.Version.Number)
				} else if tt.image == baseImage8 && esResp.Version.Number != "8.9.0" {
					t.Fatal("expected version to be 8.9.0 but got", esResp.Version.Number)
				}

				if esResp.Tagline != "You Know, for Search" {
					t.Fatal("expected tagline to be 'You Know, for Search' but got", esResp.Tagline)
				}
			}
		})
	}
}

func TestElasticsearch8WithoutSSL(t *testing.T) {
	tests := []struct {
		name      string
		configKey string
	}{
		{
			name:      "security disabled",
			configKey: "xpack.security.enabled",
		},
		{
			name:      "transport ssl disabled",
			configKey: "xpack.security.transport.ssl.enabled",
		},
		{
			name:      "http ssl disabled",
			configKey: "xpack.security.http.ssl.enabled",
		},
	}
	for _, test := range tests {
		t.Run(test.name, func(t *testing.T) {
			ctx := context.Background()
<<<<<<< HEAD
			ctr, err := elasticsearch.RunContainer(
=======
			container, err := elasticsearch.Run(
>>>>>>> 8e4728b7
				ctx,
				baseImage8,
				testcontainers.WithEnv(map[string]string{
					test.configKey: "false",
				}))
			if err != nil {
				t.Fatal(err)
			}

			t.Cleanup(func() {
				if err := ctr.Terminate(ctx); err != nil {
					t.Fatalf("failed to terminate container: %s", err)
				}
			})

			if len(ctr.Settings.CACert) > 0 {
				t.Fatal("expected CA cert to be empty")
			}
		})
	}
}

func TestElasticsearch8WithoutCredentials(t *testing.T) {
	ctx := context.Background()

<<<<<<< HEAD
	ctr, err := elasticsearch.RunContainer(ctx, testcontainers.WithImage(baseImage8))
=======
	container, err := elasticsearch.Run(ctx, baseImage8)
>>>>>>> 8e4728b7
	if err != nil {
		t.Fatal(err)
	}

	t.Cleanup(func() {
		if err := ctr.Terminate(ctx); err != nil {
			t.Fatalf("failed to terminate container: %s", err)
		}
	})

	httpClient := configureHTTPClient(ctr)

	req, err := http.NewRequest("GET", ctr.Settings.Address, nil)
	if err != nil {
		t.Fatal(err)
	}

	// elastic:changeme are the default credentials for Elasticsearch 8
	req.SetBasicAuth(ctr.Settings.Username, ctr.Settings.Password)

	resp, err := httpClient.Do(req)
	if err != nil {
		t.Fatal(err, "Should be able to access / URI with client using default password over HTTPS.")
	}

	defer resp.Body.Close()

	var esResp ElasticsearchResponse
	if err := json.NewDecoder(resp.Body).Decode(&esResp); err != nil {
		t.Fatal(err)
	}

	if esResp.Tagline != "You Know, for Search" {
		t.Fatal("expected tagline to be 'You Know, for Search' but got", esResp.Tagline)
	}
}

func TestElasticsearchOSSCannotuseWithPassword(t *testing.T) {
	ctx := context.Background()

	ossImage := elasticsearch.DefaultBaseImageOSS + ":7.9.2"

	_, err := elasticsearch.Run(ctx, ossImage, elasticsearch.WithPassword("foo"))
	if err == nil {
		t.Fatal(err, "Should not be able to use WithPassword with OSS image.")
	}
}

// configureHTTPClient configures an HTTP client for the Elasticsearch container.
// If no certificate bytes are available, the default HTTP client will be returned.
// If certificate bytes are available, the client will be configured to use TLS with the certificate.
func configureHTTPClient(esContainer *elasticsearch.Container) *http.Client {
	// createHTTPClient {
	client := http.DefaultClient

	if esContainer.Settings.CACert == nil {
		return client
	}

	// configure TLS transport based on the certificate bytes that were retrieved from the container
	caCertPool := x509.NewCertPool()
	caCertPool.AppendCertsFromPEM(esContainer.Settings.CACert)

	client.Transport = &http.Transport{
		TLSClientConfig: &tls.Config{
			RootCAs: caCertPool,
		},
	}

	// }
	return client
}<|MERGE_RESOLUTION|>--- conflicted
+++ resolved
@@ -73,11 +73,7 @@
 		t.Run(tt.name, func(t *testing.T) {
 			ctx := context.Background()
 
-<<<<<<< HEAD
-			opts := []testcontainers.RequestCustomizer{testcontainers.WithImage(tt.image)}
-=======
-			opts := []testcontainers.ContainerCustomizer{}
->>>>>>> 8e4728b7
+			opts := []testcontainers.RequestCustomizer{}
 
 			if tt.passwordCustomiser != nil {
 				opts = append(opts, tt.passwordCustomiser)
@@ -188,11 +184,7 @@
 	for _, test := range tests {
 		t.Run(test.name, func(t *testing.T) {
 			ctx := context.Background()
-<<<<<<< HEAD
-			ctr, err := elasticsearch.RunContainer(
-=======
-			container, err := elasticsearch.Run(
->>>>>>> 8e4728b7
+			ctr, err := elasticsearch.Run(
 				ctx,
 				baseImage8,
 				testcontainers.WithEnv(map[string]string{
@@ -218,11 +210,7 @@
 func TestElasticsearch8WithoutCredentials(t *testing.T) {
 	ctx := context.Background()
 
-<<<<<<< HEAD
-	ctr, err := elasticsearch.RunContainer(ctx, testcontainers.WithImage(baseImage8))
-=======
-	container, err := elasticsearch.Run(ctx, baseImage8)
->>>>>>> 8e4728b7
+	ctr, err := elasticsearch.Run(ctx, baseImage8)
 	if err != nil {
 		t.Fatal(err)
 	}
@@ -263,9 +251,7 @@
 func TestElasticsearchOSSCannotuseWithPassword(t *testing.T) {
 	ctx := context.Background()
 
-	ossImage := elasticsearch.DefaultBaseImageOSS + ":7.9.2"
-
-	_, err := elasticsearch.Run(ctx, ossImage, elasticsearch.WithPassword("foo"))
+	_, err := elasticsearch.Run(ctx, "docker.elastic.co/elasticsearch/elasticsearch-oss:7.9.2", elasticsearch.WithPassword("foo"))
 	if err == nil {
 		t.Fatal(err, "Should not be able to use WithPassword with OSS image.")
 	}
