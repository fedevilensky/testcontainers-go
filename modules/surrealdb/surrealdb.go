--- conflicted
+++ resolved
@@ -79,22 +79,10 @@
 	}
 }
 
-// Deprecated: use Run instead
-// RunContainer creates an instance of the SurrealDB container type
-<<<<<<< HEAD
-func RunContainer(ctx context.Context, opts ...testcontainers.RequestCustomizer) (*Container, error) {
+// Run creates an instance of the SurrealDB container type
+func Run(ctx context.Context, img string, opts ...testcontainers.RequestCustomizer) (*Container, error) {
 	req := testcontainers.Request{
-		Image: "surrealdb/surrealdb:v1.1.1",
-=======
-func RunContainer(ctx context.Context, opts ...testcontainers.ContainerCustomizer) (*SurrealDBContainer, error) {
-	return Run(ctx, "surrealdb/surrealdb:v1.1.1", opts...)
-}
-
-// Run creates an instance of the SurrealDB container type
-func Run(ctx context.Context, img string, opts ...testcontainers.ContainerCustomizer) (*SurrealDBContainer, error) {
-	req := testcontainers.ContainerRequest{
 		Image: img,
->>>>>>> 8e4728b7
 		Env: map[string]string{
 			"SURREAL_USER":           "root",
 			"SURREAL_PASS":           "root",
