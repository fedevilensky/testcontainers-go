package k3s_test

import (
	"context"
	"fmt"
	"testing"
	"time"

<<<<<<< HEAD
	"github.com/docker/docker/api/types/image"
=======
	"github.com/stretchr/testify/require"
>>>>>>> b60497e9
	corev1 "k8s.io/api/core/v1"
	metav1 "k8s.io/apimachinery/pkg/apis/meta/v1"
	kwait "k8s.io/apimachinery/pkg/util/wait"
	"k8s.io/client-go/kubernetes"
	"k8s.io/client-go/tools/clientcmd"

	"github.com/testcontainers/testcontainers-go"
	tcimage "github.com/testcontainers/testcontainers-go/image"
	tclog "github.com/testcontainers/testcontainers-go/log"
	"github.com/testcontainers/testcontainers-go/modules/k3s"
	"github.com/testcontainers/testcontainers-go/wait"
)

func TestLoadImages(t *testing.T) {
	// Give up to three minutes to run this test
	ctx, cancel := context.WithDeadline(context.Background(), time.Now().Add(3*time.Minute))
	defer cancel()

	k3sContainer, err := k3s.Run(ctx, "docker.io/rancher/k3s:v1.27.1-k3s1")
	testcontainers.CleanupContainer(t, k3sContainer)
	require.NoError(t, err)

	kubeConfigYaml, err := k3sContainer.GetKubeConfig(ctx)
	require.NoError(t, err)

	restcfg, err := clientcmd.RESTConfigFromKubeConfig(kubeConfigYaml)
	require.NoError(t, err)

	k8s, err := kubernetes.NewForConfig(restcfg)
	require.NoError(t, err)

<<<<<<< HEAD
	// ensure nginx image is available locally
	err = tcimage.Pull(ctx, "nginx", tclog.NewTestLogger(t), image.PullOptions{})
	if err != nil {
		t.Fatal(err)
	}
=======
	provider, err := testcontainers.ProviderDocker.GetProvider()
	require.NoError(t, err)

	// ensure nginx image is available locally
	err = provider.PullImage(ctx, "nginx")
	require.NoError(t, err)
>>>>>>> b60497e9

	t.Run("Test load image not available", func(t *testing.T) {
		err := k3sContainer.LoadImages(ctx, "fake.registry/fake:non-existing")
		require.Error(t, err)
	})

	t.Run("Test load image in cluster", func(t *testing.T) {
		err := k3sContainer.LoadImages(ctx, "nginx")
		require.NoError(t, err)

		pod := &corev1.Pod{
			TypeMeta: metav1.TypeMeta{
				Kind:       "Pod",
				APIVersion: "v1",
			},
			ObjectMeta: metav1.ObjectMeta{
				Name: "test-pod",
			},
			Spec: corev1.PodSpec{
				Containers: []corev1.Container{
					{
						Name:            "nginx",
						Image:           "nginx",
						ImagePullPolicy: corev1.PullNever, // use image only if already present
					},
				},
			},
		}

		_, err = k8s.CoreV1().Pods("default").Create(ctx, pod, metav1.CreateOptions{})
		require.NoError(t, err)

		err = kwait.PollUntilContextCancel(ctx, time.Second, true, func(ctx context.Context) (bool, error) {
			state, err := getTestPodState(ctx, k8s)
			if err != nil {
				return false, err
			}
			if state.Terminated != nil {
				return false, fmt.Errorf("pod terminated: %v", state.Terminated)
			}
			return state.Running != nil, nil
		})
		require.NoError(t, err)

		state, err := getTestPodState(ctx, k8s)
		require.NoError(t, err)
		require.NotNil(t, state.Running)
	})
}

func getTestPodState(ctx context.Context, k8s *kubernetes.Clientset) (corev1.ContainerState, error) {
	var pod *corev1.Pod
	var err error
	pod, err = k8s.CoreV1().Pods("default").Get(ctx, "test-pod", metav1.GetOptions{})
	if err != nil || len(pod.Status.ContainerStatuses) == 0 {
		return corev1.ContainerState{}, err
	}
	return pod.Status.ContainerStatuses[0].State, nil
}

func TestAPIServerReady(t *testing.T) {
	ctx := context.Background()

	k3sContainer, err := k3s.Run(ctx, "docker.io/rancher/k3s:v1.27.1-k3s1")
	testcontainers.CleanupContainer(t, k3sContainer)
	require.NoError(t, err)

	kubeConfigYaml, err := k3sContainer.GetKubeConfig(ctx)
	require.NoError(t, err)

	restcfg, err := clientcmd.RESTConfigFromKubeConfig(kubeConfigYaml)
	require.NoError(t, err)

	k8s, err := kubernetes.NewForConfig(restcfg)
	require.NoError(t, err)

	pod := &corev1.Pod{
		TypeMeta: metav1.TypeMeta{
			Kind:       "Pod",
			APIVersion: "v1",
		},
		ObjectMeta: metav1.ObjectMeta{
			Name: "test-pod",
		},
		Spec: corev1.PodSpec{
			Containers: []corev1.Container{
				{
					Name:  "nginx",
					Image: "nginx",
				},
			},
		},
	}

	_, err = k8s.CoreV1().Pods("default").Create(context.Background(), pod, metav1.CreateOptions{})
	require.NoError(t, err)
}

func TestWithManifestOption(t *testing.T) {
	ctx := context.Background()

	k3sContainer, err := k3s.Run(ctx,
		"docker.io/rancher/k3s:v1.27.1-k3s1",
		k3s.WithManifest("nginx-manifest.yaml"),
		testcontainers.WithWaitStrategy(wait.ForExec([]string{"kubectl", "wait", "pod", "nginx", "--for=condition=Ready"})),
	)
	testcontainers.CleanupContainer(t, k3sContainer)
	require.NoError(t, err)
}<|MERGE_RESOLUTION|>--- conflicted
+++ resolved
@@ -6,11 +6,8 @@
 	"testing"
 	"time"
 
-<<<<<<< HEAD
 	"github.com/docker/docker/api/types/image"
-=======
 	"github.com/stretchr/testify/require"
->>>>>>> b60497e9
 	corev1 "k8s.io/api/core/v1"
 	metav1 "k8s.io/apimachinery/pkg/apis/meta/v1"
 	kwait "k8s.io/apimachinery/pkg/util/wait"
@@ -42,20 +39,9 @@
 	k8s, err := kubernetes.NewForConfig(restcfg)
 	require.NoError(t, err)
 
-<<<<<<< HEAD
 	// ensure nginx image is available locally
 	err = tcimage.Pull(ctx, "nginx", tclog.NewTestLogger(t), image.PullOptions{})
-	if err != nil {
-		t.Fatal(err)
-	}
-=======
-	provider, err := testcontainers.ProviderDocker.GetProvider()
 	require.NoError(t, err)
-
-	// ensure nginx image is available locally
-	err = provider.PullImage(ctx, "nginx")
-	require.NoError(t, err)
->>>>>>> b60497e9
 
 	t.Run("Test load image not available", func(t *testing.T) {
 		err := k3sContainer.LoadImages(ctx, "fake.registry/fake:non-existing")
