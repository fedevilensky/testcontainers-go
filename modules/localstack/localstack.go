package localstack

import (
	"context"
	"fmt"
	"strings"
	"time"

	"github.com/docker/docker/api/types/container"
	"golang.org/x/mod/semver"

	"github.com/testcontainers/testcontainers-go"
	tclog "github.com/testcontainers/testcontainers-go/log"
	"github.com/testcontainers/testcontainers-go/wait"
)

const (
	defaultPort            = 4566
	hostnameExternalEnvVar = "HOSTNAME_EXTERNAL"
	localstackHostEnvVar   = "LOCALSTACK_HOST"
)

func isLegacyMode(img string) bool {
	parts := strings.Split(img, ":")
	version := parts[len(parts)-1]

	if version == "latest" {
		return false
	}

	if !strings.HasPrefix(version, "v") {
		version = fmt.Sprintf("v%s", version)
	}

	if semver.IsValid(version) {
		return semver.Compare(version, "v0.11") < 0 // version < v0.11
	}

	return true
}

func isVersion2(img string) bool {
	parts := strings.Split(img, ":")
	version := parts[len(parts)-1]

	if version == "latest" {
		return true
	}

	if !strings.HasPrefix(version, "v") {
		version = fmt.Sprintf("v%s", version)
	}

	if semver.IsValid(version) {
		return semver.Compare(version, "v2.0") > 0 // version >= v2.0
	}

	return true
}

<<<<<<< HEAD
// RunContainer creates an instance of the LocalStack container type, being possible to pass a custom request and options:
// - overrideReq: a function that can be used to override the default container request, usually used to set the image version, environment variables for localstack, etc.
func RunContainer(ctx context.Context, opts ...testcontainers.RequestCustomizer) (*Container, error) {
	dockerHost := testcontainers.ExtractDockerSocket()

	req := testcontainers.Request{
		Image:        fmt.Sprintf("localstack/localstack:%s", defaultVersion),
=======
// WithNetwork creates a network with the given name and attaches the container to it, setting the network alias
// on that network to the given alias.
// Deprecated: use network.WithNetwork or network.WithNewNetwork instead
func WithNetwork(networkName string, alias string) testcontainers.CustomizeRequestOption {
	return network.WithNewNetwork(context.Background(), []string{alias})
}

// Deprecated: use Run instead
// RunContainer creates an instance of the LocalStack container type
func RunContainer(ctx context.Context, opts ...testcontainers.ContainerCustomizer) (*LocalStackContainer, error) {
	return Run(ctx, "localstack/localstack:1.4.0", opts...)
}

// Run creates an instance of the LocalStack container type
// - overrideReq: a function that can be used to override the default container request, usually used to set the image version, environment variables for localstack, etc.
func Run(ctx context.Context, img string, opts ...testcontainers.ContainerCustomizer) (*LocalStackContainer, error) {
	dockerHost := testcontainers.ExtractDockerSocket()

	req := testcontainers.ContainerRequest{
		Image:        img,
>>>>>>> 8e4728b7
		WaitingFor:   wait.ForHTTP("/_localstack/health").WithPort("4566/tcp").WithStartupTimeout(120 * time.Second),
		ExposedPorts: []string{fmt.Sprintf("%d/tcp", defaultPort)},
		Env:          map[string]string{},
		HostConfigModifier: func(hostConfig *container.HostConfig) {
			hostConfig.Binds = []string{fmt.Sprintf("%s:/var/run/docker.sock", dockerHost)}
		},
		Started: true,
		Logger:  tclog.StandardLogger(),
	}

	for _, opt := range opts {
		if err := opt.Customize(&req); err != nil {
			return nil, err
		}
	}

	if isLegacyMode(req.Image) {
		return nil, fmt.Errorf("version=%s. Testcontainers for Go does not support running LocalStack in legacy mode. Please use a version >= 0.11.0", req.Image)
	}

	envVar := hostnameExternalEnvVar
	if isVersion2(req.Image) {
		envVar = localstackHostEnvVar
	}

	hostnameExternalReason, err := configureDockerHost(&req, envVar)
	if err != nil {
		return nil, err
	}
	req.Logger.Printf("Setting %s to %s (%s)\n", envVar, req.Env[envVar], hostnameExternalReason)

	ctr, err := testcontainers.Run(ctx, req)
	if err != nil {
		return nil, err
	}

	c := &Container{
		DockerContainer: ctr,
	}
	return c, nil
}

func configureDockerHost(req *testcontainers.Request, envVar string) (string, error) {
	reason := ""

	if _, ok := req.Env[envVar]; ok {
		return "explicitly as environment variable", nil
	}

	// if the container is not connected to the default network, use the last network alias in the first network
	// for that we need to check if the container is connected to a network and if it has network aliases
	if len(req.Networks) > 0 && len(req.NetworkAliases) > 0 && len(req.NetworkAliases[req.Networks[0]]) > 0 {
		alias := req.NetworkAliases[req.Networks[0]][len(req.NetworkAliases[req.Networks[0]])-1]

		req.Env[envVar] = alias
		return "to match last network alias on container with non-default network", nil
	}

	daemonHost, err := testcontainers.DaemonHost(context.Background())
	if err != nil {
		return reason, err
	}

	req.Env[envVar] = daemonHost
	return "to match host-routable address for container", nil
}<|MERGE_RESOLUTION|>--- conflicted
+++ resolved
@@ -58,36 +58,13 @@
 	return true
 }
 
-<<<<<<< HEAD
-// RunContainer creates an instance of the LocalStack container type, being possible to pass a custom request and options:
+// Run creates an instance of the LocalStack container type
 // - overrideReq: a function that can be used to override the default container request, usually used to set the image version, environment variables for localstack, etc.
-func RunContainer(ctx context.Context, opts ...testcontainers.RequestCustomizer) (*Container, error) {
+func Run(ctx context.Context, img string, opts ...testcontainers.RequestCustomizer) (*Container, error) {
 	dockerHost := testcontainers.ExtractDockerSocket()
 
 	req := testcontainers.Request{
-		Image:        fmt.Sprintf("localstack/localstack:%s", defaultVersion),
-=======
-// WithNetwork creates a network with the given name and attaches the container to it, setting the network alias
-// on that network to the given alias.
-// Deprecated: use network.WithNetwork or network.WithNewNetwork instead
-func WithNetwork(networkName string, alias string) testcontainers.CustomizeRequestOption {
-	return network.WithNewNetwork(context.Background(), []string{alias})
-}
-
-// Deprecated: use Run instead
-// RunContainer creates an instance of the LocalStack container type
-func RunContainer(ctx context.Context, opts ...testcontainers.ContainerCustomizer) (*LocalStackContainer, error) {
-	return Run(ctx, "localstack/localstack:1.4.0", opts...)
-}
-
-// Run creates an instance of the LocalStack container type
-// - overrideReq: a function that can be used to override the default container request, usually used to set the image version, environment variables for localstack, etc.
-func Run(ctx context.Context, img string, opts ...testcontainers.ContainerCustomizer) (*LocalStackContainer, error) {
-	dockerHost := testcontainers.ExtractDockerSocket()
-
-	req := testcontainers.ContainerRequest{
 		Image:        img,
->>>>>>> 8e4728b7
 		WaitingFor:   wait.ForHTTP("/_localstack/health").WithPort("4566/tcp").WithStartupTimeout(120 * time.Second),
 		ExposedPorts: []string{fmt.Sprintf("%d/tcp", defaultPort)},
 		Env:          map[string]string{},
