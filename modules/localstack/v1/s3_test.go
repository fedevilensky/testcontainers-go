--- conflicted
+++ resolved
@@ -57,10 +57,7 @@
 	ctx := context.Background()
 
 	ctr, err := localstack.Run(ctx, "localstack/localstack:1.4.0")
-<<<<<<< HEAD
-=======
 	testcontainers.CleanupContainer(t, ctr)
->>>>>>> b60497e9
 	require.NoError(t, err)
 
 	session, err := awsSession(ctx, ctr)
