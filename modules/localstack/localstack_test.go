--- conflicted
+++ resolved
@@ -109,11 +109,7 @@
 	for _, tt := range tests {
 		ctx := context.Background()
 
-<<<<<<< HEAD
-		ctr, err := RunContainer(
-=======
-		container, err := Run(
->>>>>>> 8e4728b7
+		ctr, err := Run(
 			ctx,
 			fmt.Sprintf("localstack/localstack:%s", tt.version),
 		)
@@ -143,11 +139,7 @@
 func TestStartWithoutOverride(t *testing.T) {
 	ctx := context.Background()
 
-<<<<<<< HEAD
-	ctr, err := RunContainer(ctx)
-=======
-	container, err := Run(ctx, "localstack/localstack:2.0.0")
->>>>>>> 8e4728b7
+	ctr, err := Run(ctx, "localstack/localstack:2.0.0")
 	require.NoError(t, err)
 	assert.NotNil(t, ctr)
 }
@@ -160,13 +152,8 @@
 
 	localstack, err := Run(
 		ctx,
-<<<<<<< HEAD
+		"localstack/localstack:2.0.0",
 		testcontainers.WithNetwork([]string{"localstack"}, nw),
-		testcontainers.WithImage("localstack/localstack:2.0.0"),
-=======
-		"localstack/localstack:2.0.0",
-		network.WithNetwork([]string{"localstack"}, nw),
->>>>>>> 8e4728b7
 		testcontainers.WithEnv(map[string]string{"SERVICES": "s3,sqs"}),
 	)
 	require.NoError(t, err)
