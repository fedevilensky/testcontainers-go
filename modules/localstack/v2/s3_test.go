package v2_test

import (
	"bytes"
	"context"
	"fmt"
	"testing"

	"github.com/aws/aws-sdk-go-v2/aws"
	"github.com/aws/aws-sdk-go-v2/config"
	"github.com/aws/aws-sdk-go-v2/credentials"
	"github.com/aws/aws-sdk-go-v2/service/s3"
	"github.com/docker/go-connections/nat"
	"github.com/stretchr/testify/assert"
	"github.com/stretchr/testify/require"

	"github.com/testcontainers/testcontainers-go"
	"github.com/testcontainers/testcontainers-go/modules/localstack"
)

const (
	accesskey = "a"
	secretkey = "b"
	token     = "c"
	region    = "us-east-1"
)

// awsSDKClientV2 {
func s3Client(ctx context.Context, l *localstack.Container) (*s3.Client, error) {
	mappedPort, err := l.MappedPort(ctx, nat.Port("4566/tcp"))
	if err != nil {
		return nil, err
	}

	host, err := testcontainers.DaemonHost(context.Background())
	if err != nil {
		return nil, err
	}

	customResolver := aws.EndpointResolverWithOptionsFunc(
		func(service, region string, opts ...interface{}) (aws.Endpoint, error) {
			return aws.Endpoint{
				PartitionID:   "aws",
				URL:           fmt.Sprintf("http://%s:%d", host, mappedPort.Int()),
				SigningRegion: region,
			}, nil
		})

	awsCfg, err := config.LoadDefaultConfig(context.TODO(),
		config.WithRegion(region),
		config.WithEndpointResolverWithOptions(customResolver),
		config.WithCredentialsProvider(credentials.NewStaticCredentialsProvider(accesskey, secretkey, token)),
	)
	if err != nil {
		return nil, err
	}

	client := s3.NewFromConfig(awsCfg, func(o *s3.Options) {
		o.UsePathStyle = true
	})

	return client, nil
}

// }

func TestS3(t *testing.T) {
	ctx := context.Background()

	ctr, err := localstack.Run(ctx, "localstack/localstack:1.4.0")
<<<<<<< HEAD
=======
	testcontainers.CleanupContainer(t, ctr)
>>>>>>> b60497e9
	require.NoError(t, err)

	s3Client, err := s3Client(ctx, ctr)
	require.NoError(t, err)

	t.Run("S3 operations", func(t *testing.T) {
		bucketName := "localstack-bucket"

		// Create Bucket
		outputBucket, err := s3Client.CreateBucket(ctx, &s3.CreateBucketInput{
			Bucket: aws.String(bucketName),
		})
		require.NoError(t, err)
		assert.NotNil(t, outputBucket)

		// put object
		s3Key1 := "key1"
		body1 := []byte("Hello from localstack 1")
		outputObject, err := s3Client.PutObject(ctx, &s3.PutObjectInput{
			Bucket:             aws.String(bucketName),
			Key:                aws.String(s3Key1),
			Body:               bytes.NewReader(body1),
			ContentLength:      aws.Int64(int64(len(body1))),
			ContentType:        aws.String("application/text"),
			ContentDisposition: aws.String("attachment"),
		})
		require.NoError(t, err)
		assert.NotNil(t, outputObject)

		t.Run("List Buckets", func(t *testing.T) {
			output, err := s3Client.ListBuckets(ctx, &s3.ListBucketsInput{})
			require.NoError(t, err)
			assert.NotNil(t, output)

			buckets := output.Buckets
			assert.Len(t, buckets, 1)
			assert.Equal(t, bucketName, *buckets[0].Name)
		})

		t.Run("List Objects in Bucket", func(t *testing.T) {
			output, err := s3Client.ListObjectsV2(ctx, &s3.ListObjectsV2Input{
				Bucket: aws.String(bucketName),
			})
			require.NoError(t, err)
			assert.NotNil(t, output)

			objects := output.Contents

			assert.Len(t, objects, 1)
			assert.Equal(t, s3Key1, *objects[0].Key)
			assert.Equal(t, aws.Int64(int64(len(body1))), objects[0].Size)
		})
	})
}<|MERGE_RESOLUTION|>--- conflicted
+++ resolved
@@ -68,10 +68,7 @@
 	ctx := context.Background()
 
 	ctr, err := localstack.Run(ctx, "localstack/localstack:1.4.0")
-<<<<<<< HEAD
-=======
 	testcontainers.CleanupContainer(t, ctr)
->>>>>>> b60497e9
 	require.NoError(t, err)
 
 	s3Client, err := s3Client(ctx, ctr)
