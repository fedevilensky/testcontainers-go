--- conflicted
+++ resolved
@@ -62,11 +62,7 @@
 				options = k6.WithRemoteTestScript(desc)
 			}
 
-<<<<<<< HEAD
-			ctr, err := k6.RunContainer(ctx, k6.WithCache(), options)
-=======
-			container, err := k6.Run(ctx, "szkiba/k6x:v0.3.1", k6.WithCache(), options)
->>>>>>> 8e4728b7
+			ctr, err := k6.Run(ctx, "szkiba/k6x:v0.3.1", k6.WithCache(), options)
 			if err != nil {
 				t.Fatal(err)
 			}
