module github.com/testcontainers/testcontainers-go/modules/k6

go 1.21

require (
	github.com/docker/docker v27.0.3+incompatible
	github.com/testcontainers/testcontainers-go v0.31.0
)

require (
	dario.cat/mergo v1.0.0 // indirect
	github.com/Azure/go-ansiterm v0.0.0-20210617225240-d185dfc1b5a1 // indirect
	github.com/Microsoft/go-winio v0.6.2 // indirect
	github.com/Microsoft/hcsshim v0.11.5 // indirect
	github.com/cenkalti/backoff/v4 v4.2.1 // indirect
	github.com/containerd/containerd v1.7.18 // indirect
	github.com/containerd/errdefs v0.1.0 // indirect
	github.com/containerd/log v0.1.0 // indirect
	github.com/cpuguy83/dockercfg v0.3.1 // indirect
<<<<<<< HEAD
	github.com/davecgh/go-spew v1.1.1 // indirect
	github.com/distribution/reference v0.5.0 // indirect
=======
	github.com/distribution/reference v0.6.0 // indirect
>>>>>>> 59cf0640
	github.com/docker/go-connections v0.5.0 // indirect
	github.com/docker/go-units v0.5.0 // indirect
	github.com/felixge/httpsnoop v1.0.4 // indirect
	github.com/go-logr/logr v1.4.1 // indirect
	github.com/go-logr/stdr v1.2.2 // indirect
	github.com/go-ole/go-ole v1.2.6 // indirect
	github.com/gogo/protobuf v1.3.2 // indirect
	github.com/golang/protobuf v1.5.4 // indirect
	github.com/google/uuid v1.6.0 // indirect
	github.com/klauspost/compress v1.17.4 // indirect
	github.com/kr/text v0.2.0 // indirect
	github.com/lufia/plan9stats v0.0.0-20211012122336-39d0f177ccd0 // indirect
	github.com/magiconair/properties v1.8.7 // indirect
	github.com/moby/docker-image-spec v1.3.1 // indirect
	github.com/moby/patternmatcher v0.6.0 // indirect
	github.com/moby/sys/sequential v0.5.0 // indirect
	github.com/moby/sys/user v0.1.0 // indirect
	github.com/moby/term v0.5.0 // indirect
	github.com/morikuni/aec v1.0.0 // indirect
	github.com/opencontainers/go-digest v1.0.0 // indirect
	github.com/opencontainers/image-spec v1.1.0 // indirect
	github.com/pkg/errors v0.9.1 // indirect
	github.com/pmezard/go-difflib v1.0.0 // indirect
	github.com/power-devops/perfstat v0.0.0-20210106213030-5aafc221ea8c // indirect
	github.com/shirou/gopsutil/v3 v3.23.12 // indirect
	github.com/shoenig/go-m1cpu v0.1.6 // indirect
	github.com/sirupsen/logrus v1.9.3 // indirect
	github.com/stretchr/testify v1.9.0 // indirect
	github.com/tklauser/go-sysconf v0.3.12 // indirect
	github.com/tklauser/numcpus v0.6.1 // indirect
	github.com/yusufpapurcu/wmi v1.2.3 // indirect
	go.opentelemetry.io/contrib/instrumentation/net/http/otelhttp v0.49.0 // indirect
	go.opentelemetry.io/otel v1.24.0 // indirect
	go.opentelemetry.io/otel/metric v1.24.0 // indirect
	go.opentelemetry.io/otel/trace v1.24.0 // indirect
	golang.org/x/crypto v0.22.0 // indirect
	golang.org/x/sys v0.19.0 // indirect
	google.golang.org/genproto/googleapis/rpc v0.0.0-20231016165738-49dd2c1f3d0b // indirect
	google.golang.org/grpc v1.59.0 // indirect
	google.golang.org/protobuf v1.33.0 // indirect
	gopkg.in/yaml.v3 v3.0.1 // indirect
)

replace github.com/testcontainers/testcontainers-go => ../..<|MERGE_RESOLUTION|>--- conflicted
+++ resolved
@@ -17,12 +17,8 @@
 	github.com/containerd/errdefs v0.1.0 // indirect
 	github.com/containerd/log v0.1.0 // indirect
 	github.com/cpuguy83/dockercfg v0.3.1 // indirect
-<<<<<<< HEAD
 	github.com/davecgh/go-spew v1.1.1 // indirect
-	github.com/distribution/reference v0.5.0 // indirect
-=======
 	github.com/distribution/reference v0.6.0 // indirect
->>>>>>> 59cf0640
 	github.com/docker/go-connections v0.5.0 // indirect
 	github.com/docker/go-units v0.5.0 // indirect
 	github.com/felixge/httpsnoop v1.0.4 // indirect
