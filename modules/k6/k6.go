package k6

import (
	"context"
	"fmt"
	"io"
	"net/http"
	"net/url"
	"os"
	"path"
	"path/filepath"
	"time"

	"github.com/docker/docker/api/types/mount"

	"github.com/testcontainers/testcontainers-go"
	tcmount "github.com/testcontainers/testcontainers-go/mount"
	"github.com/testcontainers/testcontainers-go/wait"
)

// Container represents the K6 container type used in the module
type Container struct {
	*testcontainers.DockerContainer
}

type DownloadableFile struct {
	Uri         url.URL
	DownloadDir string
	User        string
	Password    string
}

func (d *DownloadableFile) getDownloadPath() string {
	baseName := path.Base(d.Uri.Path)
	return path.Join(d.DownloadDir, baseName)
}

func downloadFileFromDescription(d DownloadableFile) error {
	client := http.Client{Timeout: time.Second * 60}
	req, err := http.NewRequest(http.MethodGet, d.Uri.String(), nil)
	if err != nil {
		return err
	}

	req.Header.Set("Content-Type", "text/javascript")
	// Set up HTTPS request with basic authorization.
	if d.User != "" && d.Password != "" {
		req.SetBasicAuth(d.User, d.Password)
	}

	resp, err := client.Do(req)
	if err != nil {
		return err
	}

	downloadedFile, err := os.Create(d.getDownloadPath())
	if err != nil {
		return err
	}
	defer downloadedFile.Close()

	_, err = io.Copy(downloadedFile, resp.Body)
	return err
}

// WithTestScript mounts the given script into the ./test directory in the container
// and passes it to k6 as the test to run.
// The path to the script must be an absolute path
func WithTestScript(scriptPath string) testcontainers.CustomizeRequestOption {
	scriptBaseName := filepath.Base(scriptPath)
	f, err := os.Open(scriptPath)
	if err != nil {
		return func(req *testcontainers.Request) error {
			return fmt.Errorf("cannot create reader for test file: %w", err)
		}
	}

	return WithTestScriptReader(f, scriptBaseName)
}

// WithTestScriptReader copies files into the Container using the Reader API
// The script base name is not a path, neither absolute or relative and should
// be just the file name of the script
func WithTestScriptReader(reader io.Reader, scriptBaseName string) testcontainers.CustomizeRequestOption {
	opt := func(req *testcontainers.Request) error {
		target := "/home/k6x/" + scriptBaseName
		req.Files = append(
			req.Files,
			testcontainers.ContainerFile{
				Reader:            reader,
				ContainerFilePath: target,
				FileMode:          0o644,
			},
		)

		// add script to the k6 run command
		req.Cmd = append(req.Cmd, target)

		return nil
	}
	return opt
}

// WithRemoteTestScript takes a RemoteTestFileDescription and copies to container
func WithRemoteTestScript(d DownloadableFile) testcontainers.CustomizeRequestOption {
	err := downloadFileFromDescription(d)
	if err != nil {
		return func(req *testcontainers.Request) error {
			return fmt.Errorf("not able to download required test script: %w", err)
		}
	}

	return WithTestScript(d.getDownloadPath())
}

// WithCmdOptions pass the given options to the k6 run command
func WithCmdOptions(options ...string) testcontainers.CustomizeRequestOption {
	return func(req *testcontainers.Request) error {
		req.Cmd = append(req.Cmd, options...)

		return nil
	}
}

// SetEnvVar adds a '--env' command-line flag to the k6 command in the container for setting an environment variable for the test script.
func SetEnvVar(variable string, value string) testcontainers.CustomizeRequestOption {
	return func(req *testcontainers.Request) error {
		req.Cmd = append(req.Cmd, "--env", fmt.Sprintf("%s=%s", variable, value))

		return nil
	}
}

// WithCache sets a volume as a cache for building the k6 binary
// If a volume name is provided in the TC_K6_BUILD_CACHE, this volume is used and it will
// persist across test sessions.
// If no value is provided, a volume is created and automatically deleted when the test session ends.
func WithCache() testcontainers.CustomizeRequestOption {
	var volOptions *mount.VolumeOptions

	cacheVol := os.Getenv("TC_K6_BUILD_CACHE")
	// if no volume is provided, create one and ensure add labels for garbage collection
	if cacheVol == "" {
		cacheVol = fmt.Sprintf("k6-cache-%s", testcontainers.SessionID())
		volOptions = &mount.VolumeOptions{
			Labels: testcontainers.GenericLabels(),
		}
	}

	return func(req *testcontainers.Request) error {
		mount := tcmount.ContainerMount{
			Source: tcmount.DockerVolumeSource{
				Name:          cacheVol,
				VolumeOptions: volOptions,
			},
			Target: "/cache",
		}
		req.Mounts = append(req.Mounts, mount)

		return nil
	}
}

// Deprecated: use Run instead
// RunContainer creates an instance of the K6 container type
<<<<<<< HEAD
func RunContainer(ctx context.Context, opts ...testcontainers.RequestCustomizer) (*Container, error) {
	req := testcontainers.Request{
		Image:      "szkiba/k6x:v0.3.1",
=======
func RunContainer(ctx context.Context, opts ...testcontainers.ContainerCustomizer) (*K6Container, error) {
	return Run(ctx, "szkiba/k6x:v0.3.1", opts...)
}

// Run creates an instance of the K6 container type
func Run(ctx context.Context, img string, opts ...testcontainers.ContainerCustomizer) (*K6Container, error) {
	req := testcontainers.ContainerRequest{
		Image:      img,
>>>>>>> 8e4728b7
		Cmd:        []string{"run"},
		WaitingFor: wait.ForExit(),
		Started:    true,
	}

	for _, opt := range opts {
		if err := opt.Customize(&req); err != nil {
			return nil, err
		}
	}

	ctr, err := testcontainers.Run(ctx, req)
	if err != nil {
		return nil, err
	}

	return &Container{DockerContainer: ctr}, nil
}<|MERGE_RESOLUTION|>--- conflicted
+++ resolved
@@ -161,22 +161,10 @@
 	}
 }
 
-// Deprecated: use Run instead
-// RunContainer creates an instance of the K6 container type
-<<<<<<< HEAD
-func RunContainer(ctx context.Context, opts ...testcontainers.RequestCustomizer) (*Container, error) {
+// Run creates an instance of the K6 container type
+func Run(ctx context.Context, img string, opts ...testcontainers.RequestCustomizer) (*Container, error) {
 	req := testcontainers.Request{
-		Image:      "szkiba/k6x:v0.3.1",
-=======
-func RunContainer(ctx context.Context, opts ...testcontainers.ContainerCustomizer) (*K6Container, error) {
-	return Run(ctx, "szkiba/k6x:v0.3.1", opts...)
-}
-
-// Run creates an instance of the K6 container type
-func Run(ctx context.Context, img string, opts ...testcontainers.ContainerCustomizer) (*K6Container, error) {
-	req := testcontainers.ContainerRequest{
 		Image:      img,
->>>>>>> 8e4728b7
 		Cmd:        []string{"run"},
 		WaitingFor: wait.ForExit(),
 		Started:    true,
