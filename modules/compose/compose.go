package compose

import (
	"context"
	"errors"
	"fmt"
	"io"

	"github.com/compose-spec/compose-go/v2/types"
	"github.com/docker/cli/cli/command"
	"github.com/docker/cli/cli/flags"
	"github.com/docker/compose/v2/pkg/api"
	"github.com/docker/compose/v2/pkg/compose"
	"github.com/google/uuid"

	"github.com/testcontainers/testcontainers-go"
	tcconfig "github.com/testcontainers/testcontainers-go/internal/config"
	tclog "github.com/testcontainers/testcontainers-go/log"
	"github.com/testcontainers/testcontainers-go/wait"
)

var ErrNoStackConfigured = errors.New("no stack files configured")

type composeStackOptions struct {
	Identifier     string
	Paths          []string
	temporaryPaths map[string]bool
	Logger         tclog.Logging
}

type ComposeStackOption interface {
	applyToComposeStack(o *composeStackOptions) error
}

type stackUpOptions struct {
	// Services defines the services user interacts with
	Services []string
	// Remove legacy containers for services that are not defined in the project
	RemoveOrphans bool
	// Wait won't return until containers reached the running|healthy state
	Wait bool
	// Recreate define the strategy to apply on existing containers
	Recreate string
	// RecreateDependencies define the strategy to apply on dependencies services
	RecreateDependencies string
	// Project is the compose project used to define this app. Might be nil if user ran command just with project name
	Project *types.Project
}

type StackUpOption interface {
	applyToStackUp(o *stackUpOptions)
}

type stackDownOptions struct {
	api.DownOptions
}

type StackDownOption interface {
	applyToStackDown(do *stackDownOptions)
}

// ComposeStack defines operations that can be applied to a parsed compose stack
type ComposeStack interface {
	Up(ctx context.Context, opts ...StackUpOption) error
	Down(ctx context.Context, opts ...StackDownOption) error
	Services() []string
	WaitForService(s string, strategy wait.Strategy) ComposeStack
	WithEnv(m map[string]string) ComposeStack
	WithOsEnv() ComposeStack
	ServiceContainer(ctx context.Context, svcName string) (*testcontainers.DockerContainer, error)
}

// WithRecreate defines the strategy to apply on existing containers. If any other value than
// api.RecreateNever, api.RecreateForce or api.RecreateDiverged is provided, the default value
// api.RecreateForce will be used.
func WithRecreate(recreate string) StackUpOption {
	return Recreate(recreate)
}

// WithRecreateDependencies defines the strategy to apply on container dependencies. If any other value than
// api.RecreateNever, api.RecreateForce or api.RecreateDiverged is provided, the default value
// api.RecreateForce will be used.
func WithRecreateDependencies(recreate string) StackUpOption {
	return RecreateDependencies(recreate)
}

func WithStackFiles(filePaths ...string) ComposeStackOption {
	return ComposeStackFiles(filePaths)
}

// WithStackReaders supports reading the compose file/s from a reader.
func WithStackReaders(readers ...io.Reader) ComposeStackOption {
	return ComposeStackReaders(readers)
}

func NewDockerCompose(filePaths ...string) (*dockerCompose, error) {
	return NewDockerComposeWith(WithStackFiles(filePaths...))
}

func NewDockerComposeWith(opts ...ComposeStackOption) (*dockerCompose, error) {
	composeOptions := composeStackOptions{
		Identifier:     uuid.New().String(),
		temporaryPaths: make(map[string]bool),
		Logger:         tclog.StandardLogger(),
	}

	for i := range opts {
		if err := opts[i].applyToComposeStack(&composeOptions); err != nil {
			return nil, err
		}
	}

	if len(composeOptions.Paths) < 1 {
		return nil, ErrNoStackConfigured
	}

	dockerCli, err := command.NewDockerCli()
	if err != nil {
		return nil, err
	}

	if err = dockerCli.Initialize(flags.NewClientOptions(), command.WithInitializeClient(makeClient)); err != nil {
		return nil, err
	}

<<<<<<< HEAD
	tcConfig := tcconfig.Read()

	var composeReaper *testcontainers.Reaper
	if !tcConfig.RyukDisabled {
		// Initialise the reaper for the compose module
		r, err := testcontainers.NewReaper(context.Background(), testcontainers.SessionID())
=======
	reaperProvider, err := testcontainers.NewDockerProvider()
	if err != nil {
		return nil, fmt.Errorf("failed to create reaper provider for compose: %w", err)
	}

	var composeReaper *testcontainers.Reaper
	if !reaperProvider.Config().Config.RyukDisabled {
		// NewReaper is deprecated: we need to find a way to create the reaper for compose
		// bypassing the deprecation.
		r, err := testcontainers.NewReaper(context.Background(), testcontainers.SessionID(), reaperProvider, "")
>>>>>>> 59cf0640
		if err != nil {
			return nil, fmt.Errorf("failed to create reaper for compose: %w", err)
		}

		composeReaper = r
	}

	composeAPI := &dockerCompose{
		name:             composeOptions.Identifier,
		configs:          composeOptions.Paths,
		temporaryConfigs: composeOptions.temporaryPaths,
		logger:           composeOptions.Logger,
		composeService:   compose.NewComposeService(dockerCli),
		dockerClient:     dockerCli.Client(),
		waitStrategies:   make(map[string]wait.Strategy),
		containers:       make(map[string]*testcontainers.DockerContainer),
		networks:         make(map[string]*testcontainers.DockerNetwork),
		sessionID:        testcontainers.SessionID(),
		reaper:           composeReaper,
	}

	return composeAPI, nil
}<|MERGE_RESOLUTION|>--- conflicted
+++ resolved
@@ -123,25 +123,10 @@
 		return nil, err
 	}
 
-<<<<<<< HEAD
-	tcConfig := tcconfig.Read()
-
 	var composeReaper *testcontainers.Reaper
-	if !tcConfig.RyukDisabled {
+	if !tcconfig.Read().RyukDisabled {
 		// Initialise the reaper for the compose module
 		r, err := testcontainers.NewReaper(context.Background(), testcontainers.SessionID())
-=======
-	reaperProvider, err := testcontainers.NewDockerProvider()
-	if err != nil {
-		return nil, fmt.Errorf("failed to create reaper provider for compose: %w", err)
-	}
-
-	var composeReaper *testcontainers.Reaper
-	if !reaperProvider.Config().Config.RyukDisabled {
-		// NewReaper is deprecated: we need to find a way to create the reaper for compose
-		// bypassing the deprecation.
-		r, err := testcontainers.NewReaper(context.Background(), testcontainers.SessionID(), reaperProvider, "")
->>>>>>> 59cf0640
 		if err != nil {
 			return nil, fmt.Errorf("failed to create reaper for compose: %w", err)
 		}
