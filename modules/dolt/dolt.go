--- conflicted
+++ resolved
@@ -77,24 +77,15 @@
 		return nil, fmt.Errorf("empty password can be used only with the root user")
 	}
 
-<<<<<<< HEAD
 	ctr, err := testcontainers.Run(ctx, req)
-=======
-	container, err := testcontainers.GenericContainer(ctx, genericContainerReq)
-	var dc *DoltContainer
-	if container != nil {
-		dc = &DoltContainer{Container: container, username: username, password: password, database: database}
-	}
->>>>>>> b60497e9
+	var dc *Container
+	if ctr != nil {
+		dc = &Container{DockerContainer: ctr, username: username, password: password, database: database}
+	}
 	if err != nil {
 		return dc, err
 	}
 
-<<<<<<< HEAD
-	dc := &Container{ctr, username, password, database}
-
-=======
->>>>>>> b60497e9
 	// dolthub/dolt-sql-server does not create user or database, so we do so here
 	if err = dc.initialize(ctx, createUser); err != nil {
 		return dc, fmt.Errorf("initialize: %w", err)
