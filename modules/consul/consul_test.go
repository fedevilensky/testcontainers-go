--- conflicted
+++ resolved
@@ -41,13 +41,8 @@
 	for _, test := range tests {
 		t.Run(test.name, func(t *testing.T) {
 			ctr, err := consul.Run(ctx, "docker.io/hashicorp/consul:1.15", test.opts...)
-<<<<<<< HEAD
-			require.NoError(t, err)
-			t.Cleanup(func() { require.NoError(t, ctr.Terminate(ctx), "failed to terminate container") })
-=======
 			testcontainers.CleanupContainer(t, ctr)
 			require.NoError(t, err)
->>>>>>> b60497e9
 
 			// Check if API is up
 			host, err := ctr.ApiEndpoint(ctx)
