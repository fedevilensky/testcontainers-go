package artemis

import (
	"context"
	"fmt"

	"github.com/docker/go-connections/nat"

	"github.com/testcontainers/testcontainers-go"
	"github.com/testcontainers/testcontainers-go/wait"
)

const (
	defaultBrokerPort = "61616/tcp"
	defaultHTTPPort   = "8161/tcp"
)

// Container represents the Artemis container type used in the module.
type Container struct {
	*testcontainers.DockerContainer

	user     string
	password string
}

// User returns the administrator username.
func (c *Container) User() string {
	return c.user
}

// Password returns the administrator password.
func (c *Container) Password() string {
	return c.password
}

// BrokerEndpoint returns the host:port for the combined protocols endpoint.
// The endpoint accepts CORE, MQTT, AMQP, STOMP, HORNETQ and OPENWIRE protocols.
func (c *Container) BrokerEndpoint(ctx context.Context) (string, error) {
	return c.PortEndpoint(ctx, nat.Port(defaultBrokerPort), "")
}

// ConsoleURL returns the URL for the management console.
func (c *Container) ConsoleURL(ctx context.Context) (string, error) {
	host, err := c.PortEndpoint(ctx, nat.Port(defaultHTTPPort), "")
	if err != nil {
		return "", err
	}
	return fmt.Sprintf("http://%s:%s@%s/console", c.user, c.password, host), nil
}

// WithCredentials sets the administrator credentials. The default is artemis:artemis.
func WithCredentials(user, password string) testcontainers.CustomizeRequestOption {
	return func(req *testcontainers.Request) error {
		req.Env["ARTEMIS_USER"] = user
		req.Env["ARTEMIS_PASSWORD"] = password

		return nil
	}
}

// WithAnonymousLogin enables anonymous logins.
func WithAnonymousLogin() testcontainers.CustomizeRequestOption {
	return func(req *testcontainers.Request) error {
		req.Env["ANONYMOUS_LOGIN"] = "true"

		return nil
	}
}

// Additional arguments sent to the `artemis create“ command.
// The default is `--http-host 0.0.0.0 --relax-jolokia`.
// Setting this value will override the default.
// See the documentation on `artemis create` for available options.
func WithExtraArgs(args string) testcontainers.CustomizeRequestOption {
	return func(req *testcontainers.Request) error {
		req.Env["EXTRA_ARGS"] = args

		return nil
	}
}

// Deprecated: use Run instead.
// RunContainer creates an instance of the Artemis container type.
<<<<<<< HEAD
func RunContainer(ctx context.Context, opts ...testcontainers.RequestCustomizer) (*Container, error) {
	req := testcontainers.Request{
		Image: "docker.io/apache/activemq-artemis:2.30.0-alpine",
		Env: map[string]string{
			"ARTEMIS_USER":     "artemis",
			"ARTEMIS_PASSWORD": "artemis",
=======
func RunContainer(ctx context.Context, opts ...testcontainers.ContainerCustomizer) (*Container, error) {
	return Run(ctx, "docker.io/apache/activemq-artemis:2.30.0-alpine", opts...)
}

// Run creates an instance of the Artemis container type with a given image
func Run(ctx context.Context, img string, opts ...testcontainers.ContainerCustomizer) (*Container, error) {
	req := testcontainers.GenericContainerRequest{
		ContainerRequest: testcontainers.ContainerRequest{
			Image: img,
			Env: map[string]string{
				"ARTEMIS_USER":     "artemis",
				"ARTEMIS_PASSWORD": "artemis",
			},
			ExposedPorts: []string{defaultBrokerPort, defaultHTTPPort},
			WaitingFor: wait.ForAll(
				wait.ForLog("Server is now live"),
				wait.ForLog("REST API available"),
			),
>>>>>>> 8e4728b7
		},
		ExposedPorts: []string{defaultBrokerPort, defaultHTTPPort},
		WaitingFor: wait.ForAll(
			wait.ForLog("Server is now live"),
			wait.ForLog("REST API available"),
		),
		Started: true,
	}

	for _, opt := range opts {
		if err := opt.Customize(&req); err != nil {
			return nil, err
		}
	}

	ctr, err := testcontainers.Run(ctx, req)
	if err != nil {
		return nil, err
	}

	user := req.Env["ARTEMIS_USER"]
	password := req.Env["ARTEMIS_PASSWORD"]

	return &Container{DockerContainer: ctr, user: user, password: password}, nil
}<|MERGE_RESOLUTION|>--- conflicted
+++ resolved
@@ -79,35 +79,13 @@
 	}
 }
 
-// Deprecated: use Run instead.
-// RunContainer creates an instance of the Artemis container type.
-<<<<<<< HEAD
-func RunContainer(ctx context.Context, opts ...testcontainers.RequestCustomizer) (*Container, error) {
+// Run creates an instance of the Artemis container type with a given image
+func Run(ctx context.Context, img string, opts ...testcontainers.RequestCustomizer) (*Container, error) {
 	req := testcontainers.Request{
-		Image: "docker.io/apache/activemq-artemis:2.30.0-alpine",
+		Image: img,
 		Env: map[string]string{
 			"ARTEMIS_USER":     "artemis",
 			"ARTEMIS_PASSWORD": "artemis",
-=======
-func RunContainer(ctx context.Context, opts ...testcontainers.ContainerCustomizer) (*Container, error) {
-	return Run(ctx, "docker.io/apache/activemq-artemis:2.30.0-alpine", opts...)
-}
-
-// Run creates an instance of the Artemis container type with a given image
-func Run(ctx context.Context, img string, opts ...testcontainers.ContainerCustomizer) (*Container, error) {
-	req := testcontainers.GenericContainerRequest{
-		ContainerRequest: testcontainers.ContainerRequest{
-			Image: img,
-			Env: map[string]string{
-				"ARTEMIS_USER":     "artemis",
-				"ARTEMIS_PASSWORD": "artemis",
-			},
-			ExposedPorts: []string{defaultBrokerPort, defaultHTTPPort},
-			WaitingFor: wait.ForAll(
-				wait.ForLog("Server is now live"),
-				wait.ForLog("REST API available"),
-			),
->>>>>>> 8e4728b7
 		},
 		ExposedPorts: []string{defaultBrokerPort, defaultHTTPPort},
 		WaitingFor: wait.ForAll(
