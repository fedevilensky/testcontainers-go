--- conflicted
+++ resolved
@@ -20,21 +20,8 @@
 	ctr, err := tcminio.Run(ctx,
 		"minio/minio:RELEASE.2024-01-16T16-07-38Z",
 		tcminio.WithUsername("thisismyuser"), tcminio.WithPassword("thisismypassword"))
-<<<<<<< HEAD
-	if err != nil {
-		t.Fatal(err)
-	}
-
-	// Clean up the container after the test is complete
-	t.Cleanup(func() {
-		if err := ctr.Terminate(ctx); err != nil {
-			t.Fatalf("failed to terminate container: %s", err)
-		}
-	})
-=======
 	testcontainers.CleanupContainer(t, ctr)
 	require.NoError(t, err)
->>>>>>> b60497e9
 
 	// perform assertions
 	// connectionString {
