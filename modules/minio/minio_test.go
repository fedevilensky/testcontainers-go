--- conflicted
+++ resolved
@@ -15,13 +15,8 @@
 func TestMinio(t *testing.T) {
 	ctx := context.Background()
 
-<<<<<<< HEAD
-	ctr, err := tcminio.RunContainer(ctx,
-		testcontainers.WithImage("minio/minio:RELEASE.2024-01-16T16-07-38Z"),
-=======
-	container, err := tcminio.Run(ctx,
+	ctr, err := tcminio.Run(ctx,
 		"minio/minio:RELEASE.2024-01-16T16-07-38Z",
->>>>>>> 8e4728b7
 		tcminio.WithUsername("thisismyuser"), tcminio.WithPassword("thisismypassword"))
 	if err != nil {
 		t.Fatal(err)
