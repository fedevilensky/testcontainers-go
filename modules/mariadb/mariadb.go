--- conflicted
+++ resolved
@@ -17,20 +17,9 @@
 	defaultDatabaseName = "test"
 )
 
-<<<<<<< HEAD
-// defaultImage {
-const defaultImage = "mariadb:11.0.3"
-
-// }
-
 // Container represents the MariaDB container type used in the module
 type Container struct {
 	*testcontainers.DockerContainer
-=======
-// MariaDBContainer represents the MariaDB container type used in the module
-type MariaDBContainer struct {
-	testcontainers.Container
->>>>>>> 8e4728b7
 	username string
 	password string
 	database string
@@ -130,22 +119,10 @@
 	}
 }
 
-// Deprecated: use Run instead
-// RunContainer creates an instance of the MariaDB container type
-<<<<<<< HEAD
-func RunContainer(ctx context.Context, opts ...testcontainers.RequestCustomizer) (*Container, error) {
+// Run creates an instance of the MariaDB container type
+func Run(ctx context.Context, img string, opts ...testcontainers.RequestCustomizer) (*Container, error) {
 	req := testcontainers.Request{
-		Image:        defaultImage,
-=======
-func RunContainer(ctx context.Context, opts ...testcontainers.ContainerCustomizer) (*MariaDBContainer, error) {
-	return Run(ctx, "mariadb:11.0.3", opts...)
-}
-
-// Run creates an instance of the MariaDB container type
-func Run(ctx context.Context, img string, opts ...testcontainers.ContainerCustomizer) (*MariaDBContainer, error) {
-	req := testcontainers.ContainerRequest{
 		Image:        img,
->>>>>>> 8e4728b7
 		ExposedPorts: []string{"3306/tcp", "33060/tcp"},
 		Env: map[string]string{
 			"MARIADB_USER":     defaultUser,
