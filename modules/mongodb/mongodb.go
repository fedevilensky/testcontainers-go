--- conflicted
+++ resolved
@@ -39,21 +39,10 @@
 		return nil, fmt.Errorf("if you specify username or password, you must provide both of them")
 	}
 
-<<<<<<< HEAD
 	ctr, err := testcontainers.Run(ctx, req)
-	if err != nil {
-		return nil, err
-	}
-
-	if username != "" && password != "" {
-		return &Container{DockerContainer: ctr, username: username, password: password}, nil
-	}
-	return &Container{DockerContainer: ctr}, nil
-=======
-	container, err := testcontainers.GenericContainer(ctx, genericContainerReq)
-	var c *MongoDBContainer
-	if container != nil {
-		c = &MongoDBContainer{Container: container, username: username, password: password}
+	var c *Container
+	if ctr != nil {
+		c = &Container{DockerContainer: ctr, username: username, password: password}
 	}
 
 	if err != nil {
@@ -61,7 +50,6 @@
 	}
 
 	return c, nil
->>>>>>> b60497e9
 }
 
 // WithUsername sets the initial username to be created when the container starts
