package pulsar_test

import (
	"context"
	"encoding/json"
	"fmt"
	"io"
	"net/http"
	"strings"
	"testing"
	"time"

	"github.com/apache/pulsar-client-go/pulsar"
	"github.com/docker/docker/api/types/container"
	"github.com/docker/docker/api/types/network"
	"github.com/stretchr/testify/assert"
	"github.com/stretchr/testify/require"

	"github.com/testcontainers/testcontainers-go"
	tclog "github.com/testcontainers/testcontainers-go/log"
	testcontainerspulsar "github.com/testcontainers/testcontainers-go/modules/pulsar"
)

func TestPulsar(t *testing.T) {
	ctx, cancel := context.WithCancel(context.Background())
	defer cancel()

	nw, err := testcontainers.NewNetwork(ctx)
	require.NoError(t, err)

	nwName := nw.Name

	tests := []struct {
		name string
		opts []testcontainers.RequestCustomizer
	}{
		{
			name: "default",
		},
		{
			name: "with modifiers",
<<<<<<< HEAD
			opts: []testcontainers.RequestCustomizer{
				testcontainers.WithImage("docker.io/apachepulsar/pulsar:2.10.2"),
=======
			opts: []testcontainers.ContainerCustomizer{
>>>>>>> 8e4728b7
				// addPulsarEnv {
				testcontainerspulsar.WithPulsarEnv("brokerDeduplicationEnabled", "true"),
				// }
				// advancedDockerSettings {
				testcontainers.WithConfigModifier(func(config *container.Config) {
					config.Env = append(config.Env, "PULSAR_MEM= -Xms512m -Xmx512m -XX:MaxDirectMemorySize=512m")
				}),
				testcontainers.WithHostConfigModifier(func(hostConfig *container.HostConfig) {
					hostConfig.Resources = container.Resources{
						Memory: 1024 * 1024 * 1024,
					}
				}),
				testcontainers.WithEndpointSettingsModifier(func(settings map[string]*network.EndpointSettings) {
					settings[nwName] = &network.EndpointSettings{
						Aliases: []string{"pulsar"},
					}
				}),
				// }
			},
		},
		{
			name: "with functions worker",
			opts: []testcontainers.RequestCustomizer{
				// withFunctionsWorker {
				testcontainerspulsar.WithFunctionsWorker(),
				// }
			},
		},
		{
			name: "with transactions",
			opts: []testcontainers.RequestCustomizer{
				// withTransactions {
				testcontainerspulsar.WithTransactions(),
				// }
			},
		},
		{
			name: "with log consumers",
			opts: []testcontainers.RequestCustomizer{
				// withLogconsumers {
				testcontainers.WithLogConsumers(&tclog.StdoutConsumer{}),
				// }
			},
		},
	}

	for _, tt := range tests {
		t.Run(tt.name, func(t *testing.T) {
			c, err := testcontainerspulsar.Run(
				ctx,
				"docker.io/apachepulsar/pulsar:2.10.2",
				tt.opts...,
			)
			require.NoError(t, err)
			defer func() {
				err := c.Terminate(ctx)
				require.NoError(t, err)
			}()

			// getBrokerURL {
			brokerURL, err := c.BrokerURL(ctx)
			// }
			require.NoError(t, err)

			// getAdminURL {
			serviceURL, err := c.HTTPServiceURL(ctx)
			// }
			require.NoError(t, err)

			assert.True(t, strings.HasPrefix(brokerURL, "pulsar://"))
			assert.True(t, strings.HasPrefix(serviceURL, "http://"))

			pc, err := pulsar.NewClient(pulsar.ClientOptions{
				URL:               brokerURL,
				OperationTimeout:  30 * time.Second,
				ConnectionTimeout: 30 * time.Second,
			})
			require.NoError(t, err)
			t.Cleanup(func() { pc.Close() })

			subscriptionName := "pulsar-test"

			consumer, err := pc.Subscribe(pulsar.ConsumerOptions{
				Topic:            "test-topic",
				SubscriptionName: subscriptionName,
				Type:             pulsar.Exclusive,
			})
			require.NoError(t, err)
			t.Cleanup(func() { consumer.Close() })

			msgChan := make(chan []byte)
			go func() {
				msg, err := consumer.Receive(ctx)
				if err != nil {
					fmt.Println("failed to receive message", err)
					return
				}
				msgChan <- msg.Payload()
				err = consumer.Ack(msg)
				if err != nil {
					fmt.Println("failed to send ack", err)
					return
				}
			}()

			producer, err := pc.CreateProducer(pulsar.ProducerOptions{
				Topic: "test-topic",
			})
			require.NoError(t, err)

			_, err = producer.Send(ctx, &pulsar.ProducerMessage{
				Payload: []byte("hello world"),
			})
			require.NoError(t, err)

			ticker := time.NewTicker(1 * time.Minute)
			select {
			case <-ticker.C:
				t.Fatal("did not receive message in time")
			case msg := <-msgChan:
				if string(msg) != "hello world" {
					t.Fatal("received unexpected message bytes")
				}
			}

			// get topic statistics using the Admin endpoint
			httpClient := http.Client{
				Timeout: 30 * time.Second,
			}

			resp, err := httpClient.Get(serviceURL + "/admin/v2/persistent/public/default/test-topic/stats")
			require.NoError(t, err)
			defer resp.Body.Close()

			body, err := io.ReadAll(resp.Body)
			require.NoError(t, err)

			var stats map[string]interface{}
			err = json.Unmarshal(body, &stats)
			require.NoError(t, err)

			subscriptions := stats["subscriptions"]
			require.NotNil(t, subscriptions)

			subscriptionsMap := subscriptions.(map[string]interface{})

			// check that the subscription exists
			_, ok := subscriptionsMap[subscriptionName]
			assert.True(t, ok)
		})
	}

	// remove the network after the last, so that all containers are already removed
	// and there are no active endpoints on the network
	t.Cleanup(func() {
		err := nw.Remove(context.Background())
		require.NoError(t, err)
	})
}<|MERGE_RESOLUTION|>--- conflicted
+++ resolved
@@ -39,12 +39,7 @@
 		},
 		{
 			name: "with modifiers",
-<<<<<<< HEAD
-			opts: []testcontainers.RequestCustomizer{
-				testcontainers.WithImage("docker.io/apachepulsar/pulsar:2.10.2"),
-=======
-			opts: []testcontainers.ContainerCustomizer{
->>>>>>> 8e4728b7
+			opts: []testcontainers.RequestCustomizer{
 				// addPulsarEnv {
 				testcontainerspulsar.WithPulsarEnv("brokerDeduplicationEnabled", "true"),
 				// }
