--- conflicted
+++ resolved
@@ -133,24 +133,14 @@
 		}
 	}
 
-<<<<<<< HEAD
-	c, err := testcontainers.Run(ctx, req)
-	if err != nil {
-		return nil, err
-	}
-
-	pc := &Container{
-		DockerContainer: c,
-=======
-	container, err := testcontainers.GenericContainer(ctx, genericContainerReq)
+	ctr, err := testcontainers.Run(ctx, req)
 	var c *Container
-	if container != nil {
-		c = &Container{Container: container}
+	if ctr != nil {
+		c = &Container{DockerContainer: ctr}
 	}
 
 	if err != nil {
 		return c, fmt.Errorf("generic container: %w", err)
->>>>>>> b60497e9
 	}
 
 	return c, nil
