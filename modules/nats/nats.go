--- conflicted
+++ resolved
@@ -48,30 +48,18 @@
 		req.Cmd = append(req.Cmd, []string{"--" + k, v}...)
 	}
 
-<<<<<<< HEAD
 	ctr, err := testcontainers.Run(ctx, req)
-	if err != nil {
-		return nil, err
-	}
-
-	natsContainer := Container{
-		DockerContainer: ctr,
-		User:            settings.CmdArgs["user"],
-		Password:        settings.CmdArgs["pass"],
-=======
-	container, err := testcontainers.GenericContainer(ctx, genericContainerReq)
-	var c *NATSContainer
-	if container != nil {
-		c = &NATSContainer{
-			Container: container,
-			User:      settings.CmdArgs["user"],
-			Password:  settings.CmdArgs["pass"],
+	var c *Container
+	if ctr != nil {
+		c = &Container{
+			DockerContainer: ctr,
+			User:            settings.CmdArgs["user"],
+			Password:        settings.CmdArgs["pass"],
 		}
 	}
 
 	if err != nil {
 		return c, fmt.Errorf("generic container: %w", err)
->>>>>>> b60497e9
 	}
 
 	return c, nil
