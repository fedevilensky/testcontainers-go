--- conflicted
+++ resolved
@@ -11,11 +11,7 @@
 func TestOpenSearch(t *testing.T) {
 	ctx := context.Background()
 
-<<<<<<< HEAD
-	ctr, err := opensearch.RunContainer(ctx, testcontainers.WithImage("opensearchproject/opensearch:2.11.1"))
-=======
-	container, err := opensearch.Run(ctx, "opensearchproject/opensearch:2.11.1")
->>>>>>> 8e4728b7
+	ctr, err := opensearch.Run(ctx, "opensearchproject/opensearch:2.11.1")
 	if err != nil {
 		t.Fatal(err)
 	}
