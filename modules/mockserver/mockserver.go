--- conflicted
+++ resolved
@@ -8,36 +8,15 @@
 	"github.com/testcontainers/testcontainers-go/wait"
 )
 
-<<<<<<< HEAD
-// defaultImage is the default MockServer container image
-const defaultImage = "mockserver/mockserver:5.15.0"
-
-// Container represents the MockServer container type used in the module
+// MockServerContainer represents the MockServer container type used in the module
 type Container struct {
 	*testcontainers.DockerContainer
-=======
-// MockServerContainer represents the MockServer container type used in the module
-type MockServerContainer struct {
-	testcontainers.Container
->>>>>>> 8e4728b7
-}
-
-// Deprecated: use Run instead
-// RunContainer creates an instance of the MockServer container type
-<<<<<<< HEAD
-func RunContainer(ctx context.Context, opts ...testcontainers.RequestCustomizer) (*Container, error) {
-	req := testcontainers.Request{
-		Image:        defaultImage,
-=======
-func RunContainer(ctx context.Context, opts ...testcontainers.ContainerCustomizer) (*MockServerContainer, error) {
-	return Run(ctx, "mockserver/mockserver:5.15.0", opts...)
 }
 
 // Run creates an instance of the MockServer container type
-func Run(ctx context.Context, img string, opts ...testcontainers.ContainerCustomizer) (*MockServerContainer, error) {
-	req := testcontainers.ContainerRequest{
+func Run(ctx context.Context, img string, opts ...testcontainers.RequestCustomizer) (*Container, error) {
+	req := testcontainers.Request{
 		Image:        img,
->>>>>>> 8e4728b7
 		ExposedPorts: []string{"1080/tcp"},
 		WaitingFor: wait.ForAll(
 			wait.ForLog("started on port: 1080"),
