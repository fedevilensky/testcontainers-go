package couchbase

import (
	"context"
	"errors"
	"fmt"
	"io"
	"net/http"
	"net/url"
	"strconv"
	"strings"

	"github.com/cenkalti/backoff/v4"
	"github.com/docker/go-connections/nat"
	"github.com/tidwall/gjson"

	"github.com/testcontainers/testcontainers-go"
	"github.com/testcontainers/testcontainers-go/wait"
)

const (
	// containerPorts {

	MGMT_PORT     = "8091"
	MGMT_SSL_PORT = "18091"

	VIEW_PORT     = "8092"
	VIEW_SSL_PORT = "18092"

	QUERY_PORT     = "8093"
	QUERY_SSL_PORT = "18093"

	SEARCH_PORT     = "8094"
	SEARCH_SSL_PORT = "18094"

	ANALYTICS_PORT     = "8095"
	ANALYTICS_SSL_PORT = "18095"

	EVENTING_PORT     = "8096"
	EVENTING_SSL_PORT = "18096"

	KV_PORT     = "11210"
	KV_SSL_PORT = "11207"

	// }
)

// initialServices is the list of services that are enabled by default
var initialServices = []Service{kv, query, search, index}

type clusterInit func(context.Context) error

// Container represents the Couchbase container type used in the module
type Container struct {
	*testcontainers.DockerContainer
	config *Config
}

// Deprecated: use Run instead
// RunContainer creates an instance of the Couchbase container type
<<<<<<< HEAD
func RunContainer(ctx context.Context, opts ...testcontainers.RequestCustomizer) (*Container, error) {
=======
func RunContainer(ctx context.Context, opts ...testcontainers.ContainerCustomizer) (*CouchbaseContainer, error) {
	return Run(ctx, "couchbase:6.5.1", opts...)
}

// Run creates an instance of the Couchbase container type
func Run(ctx context.Context, img string, opts ...testcontainers.ContainerCustomizer) (*CouchbaseContainer, error) {
>>>>>>> 8e4728b7
	config := &Config{
		enabledServices:  make([]Service, 0),
		username:         "Administrator",
		password:         "password",
		indexStorageMode: MemoryOptimized,
	}

<<<<<<< HEAD
	req := testcontainers.Request{
		Image:        defaultImage,
=======
	req := testcontainers.ContainerRequest{
		Image:        img,
>>>>>>> 8e4728b7
		ExposedPorts: []string{MGMT_PORT + "/tcp", MGMT_SSL_PORT + "/tcp"},
		Started:      true,
	}

	for _, srv := range initialServices {
		opts = append(opts, withService(srv))
	}

	for _, opt := range opts {
		if err := opt.Customize(&req); err != nil {
			return nil, err
		}

		// transfer options to the config

		if bucketCustomizer, ok := opt.(bucketCustomizer); ok {
			// If the option is a bucketCustomizer, we need to add the buckets to the request
			config.buckets = append(config.buckets, bucketCustomizer.buckets...)
		} else if serviceCustomizer, ok := opt.(serviceCustomizer); ok {
			// If the option is a serviceCustomizer, we need to append the service
			config.enabledServices = append(config.enabledServices, serviceCustomizer.enabledService)
		} else if indexStorageCustomizer, ok := opt.(indexStorageCustomizer); ok {
			// If the option is a indexStorageCustomizer, we need to set the index storage mode
			config.indexStorageMode = indexStorageCustomizer.mode
		} else if credentialsCustomizer, ok := opt.(credentialsCustomizer); ok {
			// If the option is a credentialsCustomizer, we need to set the credentials
			config.username = credentialsCustomizer.username
			config.password = credentialsCustomizer.password

			if len(credentialsCustomizer.password) < 6 {
				return nil, errors.New("admin password must be at most 6 characters long")
			}
		}
	}

	ctr, err := testcontainers.Run(ctx, req)
	if err != nil {
		return nil, err
	}

	couchbaseContainer := Container{ctr, config}

	if err = couchbaseContainer.initCluster(ctx); err != nil {
		return nil, err
	}

	if err = couchbaseContainer.createBuckets(ctx); err != nil {
		return nil, err
	}

	return &couchbaseContainer, nil
}

<<<<<<< HEAD
=======
// StartContainer creates an instance of the Couchbase container type
// Deprecated: use RunContainer instead
func StartContainer(ctx context.Context, opts ...Option) (*CouchbaseContainer, error) {
	config := &Config{
		enabledServices:  []Service{kv, query, search, index},
		username:         "Administrator",
		password:         "password",
		imageName:        "couchbase:6.5.1",
		indexStorageMode: MemoryOptimized,
	}

	for _, opt := range opts {
		opt(config)
	}

	customizers := []testcontainers.ContainerCustomizer{
		WithAdminCredentials(config.username, config.password),
		WithIndexStorage(config.indexStorageMode),
		WithBuckets(config.buckets...),
	}

	for _, srv := range config.enabledServices {
		customizers = append(customizers, withService(srv))
	}

	return Run(ctx, config.imageName, customizers...)
}

>>>>>>> 8e4728b7
// ConnectionString returns the connection string to connect to the Couchbase container instance.
// It returns a string with the format couchbase://<host>:<port>
func (c *Container) ConnectionString(ctx context.Context) (string, error) {
	host, err := c.Host(ctx)
	if err != nil {
		return "", err
	}

	port, err := c.MappedPort(ctx, KV_PORT)
	if err != nil {
		return "", err
	}

	return fmt.Sprintf("couchbase://%s:%d", host, port.Int()), nil
}

// Username returns the username of the Couchbase administrator.
func (c *Container) Username() string {
	return c.config.username
}

// Password returns the password of the Couchbase administrator.
func (c *Container) Password() string {
	return c.config.password
}

func (c *Container) initCluster(ctx context.Context) error {
	clusterInitFunc := []clusterInit{
		c.waitUntilNodeIsOnline,
		c.initializeIsEnterprise,
		c.renameNode,
		c.initializeServices,
		c.setMemoryQuotas,
		c.configureAdminUser,
		c.configureExternalPorts,
	}

	if contains(c.config.enabledServices, index) {
		clusterInitFunc = append(clusterInitFunc, c.configureIndexer)
	}

	clusterInitFunc = append(clusterInitFunc, c.waitUntilAllNodesAreHealthy)

	for _, fn := range clusterInitFunc {
		if err := fn(ctx); err != nil {
			return err
		}
	}

	return nil
}

func (c *Container) waitUntilNodeIsOnline(ctx context.Context) error {
	return wait.ForHTTP("/pools").
		WithPort(MGMT_PORT).
		WithStatusCodeMatcher(func(status int) bool {
			return status == http.StatusOK
		}).
		WaitUntilReady(ctx, c)
}

func (c *Container) initializeIsEnterprise(ctx context.Context) error {
	response, err := c.doHttpRequest(ctx, MGMT_PORT, "/pools", http.MethodGet, nil, false)
	if err != nil {
		return err
	}

	c.config.isEnterprise = gjson.Get(string(response), "isEnterprise").Bool()

	if !c.config.isEnterprise {
		if contains(c.config.enabledServices, analytics) {
			return errors.New("the Analytics Service is only supported with the Enterprise version")
		}
		if contains(c.config.enabledServices, eventing) {
			return errors.New("the Eventing Service is only supported with the Enterprise version")
		}
	}

	return nil
}

func (c *Container) renameNode(ctx context.Context) error {
	hostname, err := c.getInternalIPAddress(ctx)
	if err != nil {
		return err
	}

	body := map[string]string{
		"hostname": hostname,
	}

	_, err = c.doHttpRequest(ctx, MGMT_PORT, "/node/controller/rename", http.MethodPost, body, false)

	return err
}

func (c *Container) initializeServices(ctx context.Context) error {
	body := map[string]string{
		"services": c.getEnabledServices(),
	}
	_, err := c.doHttpRequest(ctx, MGMT_PORT, "/node/controller/setupServices", http.MethodPost, body, false)

	return err
}

func (c *Container) setMemoryQuotas(ctx context.Context) error {
	body := map[string]string{}

	for _, s := range c.config.enabledServices {
		if !s.hasQuota() {
			continue
		}

		quota := strconv.Itoa(s.minimumQuotaMb)
		if s.identifier == kv.identifier {
			body["memoryQuota"] = quota
		} else {
			body[s.identifier+"MemoryQuota"] = quota
		}
	}

	_, err := c.doHttpRequest(ctx, MGMT_PORT, "/pools/default", http.MethodPost, body, false)

	return err
}

func (c *Container) configureAdminUser(ctx context.Context) error {
	body := map[string]string{
		"username": c.config.username,
		"password": c.config.password,
		"port":     "SAME",
	}

	_, err := c.doHttpRequest(ctx, MGMT_PORT, "/settings/web", http.MethodPost, body, false)

	return err
}

func (c *Container) configureExternalPorts(ctx context.Context) error {
	host, _ := c.Host(ctx)
	mgmt, _ := c.MappedPort(ctx, MGMT_PORT)
	mgmtSSL, _ := c.MappedPort(ctx, MGMT_SSL_PORT)
	body := map[string]string{
		"hostname": host,
		"mgmt":     mgmt.Port(),
		"mgmtSSL":  mgmtSSL.Port(),
	}

	if contains(c.config.enabledServices, kv) {
		kv, _ := c.MappedPort(ctx, KV_PORT)
		kvSSL, _ := c.MappedPort(ctx, KV_SSL_PORT)
		capi, _ := c.MappedPort(ctx, VIEW_PORT)
		capiSSL, _ := c.MappedPort(ctx, VIEW_SSL_PORT)

		body["kv"] = kv.Port()
		body["kvSSL"] = kvSSL.Port()
		body["capi"] = capi.Port()
		body["capiSSL"] = capiSSL.Port()
	}

	if contains(c.config.enabledServices, query) {
		n1ql, _ := c.MappedPort(ctx, QUERY_PORT)
		n1qlSSL, _ := c.MappedPort(ctx, QUERY_SSL_PORT)

		body["n1ql"] = n1ql.Port()
		body["n1qlSSL"] = n1qlSSL.Port()
	}

	if contains(c.config.enabledServices, search) {
		fts, _ := c.MappedPort(ctx, SEARCH_PORT)
		ftsSSL, _ := c.MappedPort(ctx, SEARCH_SSL_PORT)

		body["fts"] = fts.Port()
		body["ftsSSL"] = ftsSSL.Port()
	}

	if contains(c.config.enabledServices, analytics) {
		cbas, _ := c.MappedPort(ctx, ANALYTICS_PORT)
		cbasSSL, _ := c.MappedPort(ctx, ANALYTICS_SSL_PORT)

		body["cbas"] = cbas.Port()
		body["cbasSSL"] = cbasSSL.Port()
	}

	if contains(c.config.enabledServices, eventing) {
		eventingAdminPort, _ := c.MappedPort(ctx, EVENTING_PORT)
		eventingSSL, _ := c.MappedPort(ctx, EVENTING_SSL_PORT)

		body["eventingAdminPort"] = eventingAdminPort.Port()
		body["eventingSSL"] = eventingSSL.Port()
	}

	_, err := c.doHttpRequest(ctx, MGMT_PORT, "/node/controller/setupAlternateAddresses/external", http.MethodPut, body, true)

	return err
}

func (c *Container) configureIndexer(ctx context.Context) error {
	if c.config.isEnterprise {
		if c.config.indexStorageMode == ForestDB {
			c.config.indexStorageMode = MemoryOptimized
		}
	} else {
		c.config.indexStorageMode = ForestDB
	}

	body := map[string]string{
		"storageMode": string(c.config.indexStorageMode),
	}

	_, err := c.doHttpRequest(ctx, MGMT_PORT, "/settings/indexes", http.MethodPost, body, true)

	return err
}

func (c *Container) waitUntilAllNodesAreHealthy(ctx context.Context) error {
	var waitStrategy []wait.Strategy

	waitStrategy = append(waitStrategy, wait.ForHTTP("/pools/default").
		WithPort(MGMT_PORT).
		WithBasicAuth(c.config.username, c.config.password).
		WithStatusCodeMatcher(func(status int) bool {
			return status == http.StatusOK
		}).
		WithResponseMatcher(func(body io.Reader) bool {
			response, err := io.ReadAll(body)
			if err != nil {
				return false
			}
			status := gjson.Get(string(response), "nodes.0.status")

			return status.String() == "healthy"
		}))

	if contains(c.config.enabledServices, query) {
		waitStrategy = append(waitStrategy, wait.ForHTTP("/admin/ping").
			WithPort(QUERY_PORT).
			WithBasicAuth(c.config.username, c.config.password).
			WithStatusCodeMatcher(func(status int) bool {
				return status == http.StatusOK
			}),
		)
	}

	if contains(c.config.enabledServices, analytics) {
		waitStrategy = append(waitStrategy, wait.ForHTTP("/admin/ping").
			WithPort(ANALYTICS_PORT).
			WithBasicAuth(c.config.username, c.config.password).
			WithStatusCodeMatcher(func(status int) bool {
				return status == http.StatusOK
			}))
	}

	if contains(c.config.enabledServices, eventing) {
		waitStrategy = append(waitStrategy, wait.ForHTTP("/api/v1/config").
			WithPort(EVENTING_PORT).
			WithBasicAuth(c.config.username, c.config.password).
			WithStatusCodeMatcher(func(status int) bool {
				return status == http.StatusOK
			}))
	}

	return wait.ForAll(waitStrategy...).WaitUntilReady(ctx, c)
}

func (c *Container) createBuckets(ctx context.Context) error {
	for _, bucket := range c.config.buckets {
		err := c.createBucket(ctx, bucket)
		if err != nil {
			return err
		}

		err = c.waitForAllServicesEnabled(ctx, bucket)
		if err != nil {
			return err
		}

		if contains(c.config.enabledServices, query) {
			err = c.isQueryKeyspacePresent(ctx, bucket)
			if err != nil {
				return err
			}
		}

		if bucket.queryPrimaryIndex {
			if !contains(c.config.enabledServices, query) {
				return fmt.Errorf("primary index creation for bucket %s ignored, since QUERY service is not present", bucket.name)
			}

			err = c.createPrimaryIndex(ctx, bucket)
			if err != nil {
				return err
			}

			err = c.isPrimaryIndexOnline(ctx, bucket)
			if err != nil {
				return err
			}

		}
	}

	return nil
}

func (c *Container) isPrimaryIndexOnline(ctx context.Context, bucket bucket) error {
	body := map[string]string{
		"statement": "SELECT count(*) > 0 AS online FROM system:indexes where keyspace_id = \"" +
			bucket.name +
			"\" and is_primary = true and state = \"online\"",
	}

	err := backoff.Retry(func() error {
		response, err := c.doHttpRequest(ctx, QUERY_PORT, "/query/service", http.MethodPost, body, true)
		if err != nil {
			return err
		}

		online := gjson.Get(string(response), "results.0.online").Bool()
		if !online {
			return errors.New("primary index state is not online")
		}

		return nil
	}, backoff.WithContext(backoff.NewExponentialBackOff(), ctx))

	return err
}

func (c *Container) createPrimaryIndex(ctx context.Context, bucket bucket) error {
	body := map[string]string{
		"statement": "CREATE PRIMARY INDEX on `" + bucket.name + "`",
	}

	_, err := c.doHttpRequest(ctx, QUERY_PORT, "/query/service", http.MethodPost, body, true)

	return err
}

func (c *Container) isQueryKeyspacePresent(ctx context.Context, bucket bucket) error {
	body := map[string]string{
		"statement": "SELECT COUNT(*) > 0 as present FROM system:keyspaces WHERE name = \"" + bucket.name + "\"",
	}

	err := backoff.Retry(func() error {
		response, err := c.doHttpRequest(ctx, QUERY_PORT, "/query/service", http.MethodPost, body, true)
		if err != nil {
			return err
		}
		present := gjson.Get(string(response), "results.0.present").Bool()
		if !present {
			return errors.New("query namespace is not present")
		}

		return nil
	}, backoff.WithContext(backoff.NewExponentialBackOff(), ctx))

	return err
}

func (c *Container) waitForAllServicesEnabled(ctx context.Context, bucket bucket) error {
	err := wait.ForHTTP("/pools/default/b/"+bucket.name).
		WithPort(MGMT_PORT).
		WithBasicAuth(c.config.username, c.config.password).
		WithStatusCodeMatcher(func(status int) bool {
			return status == http.StatusOK
		}).
		WithResponseMatcher(func(body io.Reader) bool {
			response, err := io.ReadAll(body)
			if err != nil {
				return false
			}
			return c.checkAllServicesEnabled(response)
		}).
		WaitUntilReady(ctx, c)

	return err
}

func (c *Container) createBucket(ctx context.Context, bucket bucket) error {
	flushEnabled := "0"
	if bucket.flushEnabled {
		flushEnabled = "1"
	}
	body := map[string]string{
		"name":          bucket.name,
		"ramQuotaMB":    strconv.Itoa(bucket.quota),
		"flushEnabled":  flushEnabled,
		"replicaNumber": strconv.Itoa(bucket.numReplicas),
	}

	_, err := c.doHttpRequest(ctx, MGMT_PORT, "/pools/default/buckets", http.MethodPost, body, true)

	return err
}

func (c *Container) doHttpRequest(ctx context.Context, port, path, method string, body map[string]string, auth bool) ([]byte, error) {
	form := url.Values{}
	for k, v := range body {
		form.Set(k, v)
	}

	url, err := c.getUrl(ctx, port, path)
	if err != nil {
		return nil, err
	}

	var bytes []byte
	// retry with backoff
	backoffErr := backoff.Retry(func() error {
		request, err := http.NewRequestWithContext(ctx, method, url, strings.NewReader(form.Encode()))
		if err != nil {
			return err
		}

		request.Header.Add("Content-Type", "application/x-www-form-urlencoded")

		if auth {
			request.SetBasicAuth(c.config.username, c.config.password)
		}

		response, err := http.DefaultClient.Do(request)
		if err != nil {
			return err
		}
		defer response.Body.Close()

		bytes, err = io.ReadAll(response.Body)
		if err != nil {
			return err
		}

		return nil
	}, backoff.WithContext(backoff.NewExponentialBackOff(), ctx))

	if backoffErr != nil {
		return nil, backoffErr
	}

	return bytes, nil
}

func (c *Container) getUrl(ctx context.Context, port, path string) (string, error) {
	host, err := c.Host(ctx)
	if err != nil {
		return "", err
	}

	mappedPort, err := c.MappedPort(ctx, nat.Port(port))
	if err != nil {
		return "", err
	}

	return fmt.Sprintf("http://%s:%d%s", host, mappedPort.Int(), path), nil
}

func (c *Container) getInternalIPAddress(ctx context.Context) (string, error) {
	networks, err := c.ContainerIP(ctx)
	if err != nil {
		return "", err
	}

	return networks, nil
}

func (c *Container) getEnabledServices() string {
	identifiers := make([]string, len(c.config.enabledServices))
	for i, v := range c.config.enabledServices {
		identifiers[i] = v.identifier
	}

	return strings.Join(identifiers, ",")
}

func (c *Container) checkAllServicesEnabled(rawConfig []byte) bool {
	nodeExt := gjson.Get(string(rawConfig), "nodesExt")
	if !nodeExt.Exists() {
		return false
	}

	for _, node := range nodeExt.Array() {
		services := node.Map()["services"]
		if !services.Exists() {
			return false
		}

		for _, s := range c.config.enabledServices {
			found := false
			for serviceName := range services.Map() {
				if strings.HasPrefix(serviceName, s.identifier) {
					found = true
				}
			}

			if !found {
				return false
			}
		}
	}

	return true
}

type serviceCustomizer struct {
	enabledService Service
}

func (c serviceCustomizer) Customize(req *testcontainers.Request) error {
	for _, port := range c.enabledService.ports {
		req.ExposedPorts = append(req.ExposedPorts, port+"/tcp")
	}

	return nil
}

// withService creates a serviceCustomizer for the given service.
// It's private to prevent users from creating other services than the Analytics and Eventing services.
func withService(service Service) serviceCustomizer {
	return serviceCustomizer{
		enabledService: service,
	}
}

// WithServiceAnalytics enables the Analytics service.
func WithServiceAnalytics() serviceCustomizer {
	return withService(analytics)
}

// WithServiceEventing enables the Eventing service.
func WithServiceEventing() serviceCustomizer {
	return withService(eventing)
}

func contains(services []Service, service Service) bool {
	for _, s := range services {
		if s.identifier == service.identifier {
			return true
		}
	}
	return false
}<|MERGE_RESOLUTION|>--- conflicted
+++ resolved
@@ -56,18 +56,8 @@
 	config *Config
 }
 
-// Deprecated: use Run instead
-// RunContainer creates an instance of the Couchbase container type
-<<<<<<< HEAD
-func RunContainer(ctx context.Context, opts ...testcontainers.RequestCustomizer) (*Container, error) {
-=======
-func RunContainer(ctx context.Context, opts ...testcontainers.ContainerCustomizer) (*CouchbaseContainer, error) {
-	return Run(ctx, "couchbase:6.5.1", opts...)
-}
-
 // Run creates an instance of the Couchbase container type
-func Run(ctx context.Context, img string, opts ...testcontainers.ContainerCustomizer) (*CouchbaseContainer, error) {
->>>>>>> 8e4728b7
+func Run(ctx context.Context, img string, opts ...testcontainers.RequestCustomizer) (*Container, error) {
 	config := &Config{
 		enabledServices:  make([]Service, 0),
 		username:         "Administrator",
@@ -75,13 +65,8 @@
 		indexStorageMode: MemoryOptimized,
 	}
 
-<<<<<<< HEAD
 	req := testcontainers.Request{
-		Image:        defaultImage,
-=======
-	req := testcontainers.ContainerRequest{
 		Image:        img,
->>>>>>> 8e4728b7
 		ExposedPorts: []string{MGMT_PORT + "/tcp", MGMT_SSL_PORT + "/tcp"},
 		Started:      true,
 	}
@@ -135,37 +120,6 @@
 	return &couchbaseContainer, nil
 }
 
-<<<<<<< HEAD
-=======
-// StartContainer creates an instance of the Couchbase container type
-// Deprecated: use RunContainer instead
-func StartContainer(ctx context.Context, opts ...Option) (*CouchbaseContainer, error) {
-	config := &Config{
-		enabledServices:  []Service{kv, query, search, index},
-		username:         "Administrator",
-		password:         "password",
-		imageName:        "couchbase:6.5.1",
-		indexStorageMode: MemoryOptimized,
-	}
-
-	for _, opt := range opts {
-		opt(config)
-	}
-
-	customizers := []testcontainers.ContainerCustomizer{
-		WithAdminCredentials(config.username, config.password),
-		WithIndexStorage(config.indexStorageMode),
-		WithBuckets(config.buckets...),
-	}
-
-	for _, srv := range config.enabledServices {
-		customizers = append(customizers, withService(srv))
-	}
-
-	return Run(ctx, config.imageName, customizers...)
-}
-
->>>>>>> 8e4728b7
 // ConnectionString returns the connection string to connect to the Couchbase container instance.
 // It returns a string with the format couchbase://<host>:<port>
 func (c *Container) ConnectionString(ctx context.Context) (string, error) {
