--- conflicted
+++ resolved
@@ -32,31 +32,12 @@
 		WithPrimaryIndex(true)
 
 	ctr, err := tccouchbase.Run(ctx, communityEdition, tccouchbase.WithBuckets(bucket))
-<<<<<<< HEAD
-	if err != nil {
-		t.Fatal(err)
-	}
-	// }
-
-	// Clean up the container after the test is complete
-	t.Cleanup(func() {
-		if err := ctr.Terminate(ctx); err != nil {
-			t.Fatalf("failed to terminate container: %s", err)
-		}
-	})
-
-	cluster, err := connectCluster(ctx, ctr)
-	if err != nil {
-		t.Fatalf("could not connect couchbase: %s", err)
-	}
-=======
 	testcontainers.CleanupContainer(t, ctr)
 	require.NoError(t, err)
 	// }
 
 	cluster, err := connectCluster(ctx, ctr)
 	require.NoError(t, err)
->>>>>>> b60497e9
 
 	testBucketUsage(t, cluster.Bucket(bucketName))
 }
@@ -71,25 +52,6 @@
 		WithReplicas(0).
 		WithFlushEnabled(true).
 		WithPrimaryIndex(true)
-<<<<<<< HEAD
-
-	ctr, err := tccouchbase.Run(ctx, enterpriseEdition, tccouchbase.WithBuckets(bucket))
-	if err != nil {
-		t.Fatal(err)
-	}
-
-	// Clean up the container after the test is complete
-	t.Cleanup(func() {
-		if err := ctr.Terminate(ctx); err != nil {
-			t.Fatalf("failed to terminate container: %s", err)
-		}
-	})
-
-	cluster, err := connectCluster(ctx, ctr)
-	if err != nil {
-		t.Fatalf("could not connect couchbase: %s", err)
-	}
-=======
 	ctr, err := tccouchbase.Run(ctx,
 		enterpriseEdition,
 		tccouchbase.WithBuckets(bucket),
@@ -99,7 +61,6 @@
 
 	cluster, err := connectCluster(ctx, ctr)
 	require.NoError(t, err)
->>>>>>> b60497e9
 
 	testBucketUsage(t, cluster.Bucket(bucketName))
 }
