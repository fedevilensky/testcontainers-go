--- conflicted
+++ resolved
@@ -54,19 +54,14 @@
 	ctx := context.Background()
 
 	bucketName := "testBucket"
-<<<<<<< HEAD
-	ctr, err := tccouchbase.Run(ctx, enterpriseEdition, tccouchbase.WithBuckets(tccouchbase.NewBucket(bucketName)))
-=======
+
 	bucket := tccouchbase.NewBucket(bucketName).
 		WithQuota(100).
 		WithReplicas(0).
 		WithFlushEnabled(true).
 		WithPrimaryIndex(true)
-	container, err := tccouchbase.Run(ctx,
-		enterpriseEdition,
-		tccouchbase.WithBuckets(bucket),
-	)
->>>>>>> 4c5f1bd1
+
+	ctr, err := tccouchbase.Run(ctx, enterpriseEdition, tccouchbase.WithBuckets(bucket))
 	if err != nil {
 		t.Fatal(err)
 	}
