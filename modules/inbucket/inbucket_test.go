--- conflicted
+++ resolved
@@ -12,26 +12,13 @@
 func TestInbucket(t *testing.T) {
 	ctx := context.Background()
 
-<<<<<<< HEAD
 	ctr, err := Run(ctx, "inbucket/inbucket:sha-2d409bb")
-	if err != nil {
-		t.Fatal(err)
-	}
-
-	// Clean up the container after the test is complete
-	t.Cleanup(func() {
-		if err := ctr.Terminate(ctx); err != nil {
-			t.Fatalf("failed to terminate container: %s", err)
-		}
-=======
-	container, err := Run(ctx, "inbucket/inbucket:sha-2d409bb")
 	require.NoError(t, err)
 
 	// Clean up the container after the test is complete
 	t.Cleanup(func() {
-		err := container.Terminate(ctx)
+		err := ctr.Terminate(ctx)
 		require.NoError(t, err)
->>>>>>> dbc0ba98
 	})
 
 	// smtpConnection {
