--- conflicted
+++ resolved
@@ -18,40 +18,17 @@
 	ctx := context.Background()
 
 	ctr, err := mysql.Run(ctx, "mysql:8.0.36")
-<<<<<<< HEAD
-	if err != nil {
-		t.Fatal(err)
-	}
-
-	// Clean up the container after the test is complete
-	t.Cleanup(func() {
-		if err := ctr.Terminate(ctx); err != nil {
-			t.Fatalf("failed to terminate container: %s", err)
-		}
-	})
-=======
 	testcontainers.CleanupContainer(t, ctr)
 	require.NoError(t, err)
->>>>>>> b60497e9
 
 	// perform assertions
 	// connectionString {
 	connectionString, err := ctr.ConnectionString(ctx, "tls=skip-verify")
 	// }
-<<<<<<< HEAD
-	if err != nil {
-		t.Fatal(err)
-	}
-	mustConnectionString := ctr.MustConnectionString(ctx, "tls=skip-verify")
-	if mustConnectionString != connectionString {
-		t.Errorf("ConnectionString was not equal to MustConnectionString")
-	}
-=======
 	require.NoError(t, err)
 
 	mustConnectionString := ctr.MustConnectionString(ctx, "tls=skip-verify")
 	require.Equal(t, connectionString, mustConnectionString)
->>>>>>> b60497e9
 
 	db, err := sql.Open("mysql", connectionString)
 	require.NoError(t, err)
@@ -88,21 +65,8 @@
 		mysql.WithDatabase("foo"),
 		mysql.WithUsername("root"),
 		mysql.WithPassword(""))
-<<<<<<< HEAD
-	if err != nil {
-		t.Fatal(err)
-	}
-
-	// Clean up the container after the test is complete
-	t.Cleanup(func() {
-		if err := ctr.Terminate(ctx); err != nil {
-			t.Fatalf("failed to terminate container: %s", err)
-		}
-	})
-=======
 	testcontainers.CleanupContainer(t, ctr)
 	require.NoError(t, err)
->>>>>>> b60497e9
 
 	// perform assertions
 	connectionString, _ := ctr.ConnectionString(ctx)
@@ -128,21 +92,8 @@
 	ctr, err := mysql.Run(ctx,
 		"mysql:8.0.36",
 		mysql.WithScripts(filepath.Join("testdata", "schema.sql")))
-<<<<<<< HEAD
-	if err != nil {
-		t.Fatal(err)
-	}
-
-	// Clean up the container after the test is complete
-	t.Cleanup(func() {
-		if err := ctr.Terminate(ctx); err != nil {
-			t.Fatalf("failed to terminate container: %s", err)
-		}
-	})
-=======
 	testcontainers.CleanupContainer(t, ctr)
 	require.NoError(t, err)
->>>>>>> b60497e9
 
 	// perform assertions
 	connectionString, _ := ctr.ConnectionString(ctx)
