--- conflicted
+++ resolved
@@ -30,11 +30,7 @@
 		return nil, err
 	}
 
-<<<<<<< HEAD
-	spannerContainer, err := newGCloudContainer(ctx, 9050, ctr, settings)
-=======
-	bigQueryContainer, err := newGCloudContainer(ctx, 9050, container, settings)
->>>>>>> e22f2faa
+	bigQueryContainer, err := newGCloudContainer(ctx, 9050, ctr, settings)
 	if err != nil {
 		return nil, err
 	}
