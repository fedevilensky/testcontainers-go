package chroma

import (
	"context"
	"fmt"

	"github.com/testcontainers/testcontainers-go"
	"github.com/testcontainers/testcontainers-go/wait"
)

// Container represents the Chroma container type used in the module
type Container struct {
	*testcontainers.DockerContainer
}

// Deprecated: use Run instead
// RunContainer creates an instance of the Chroma container type
<<<<<<< HEAD
func RunContainer(ctx context.Context, opts ...testcontainers.RequestCustomizer) (*Container, error) {
	req := testcontainers.Request{
		Image:        "chromadb/chroma:0.4.24",
=======
func RunContainer(ctx context.Context, opts ...testcontainers.ContainerCustomizer) (*ChromaContainer, error) {
	return Run(ctx, "chromadb/chroma:0.4.24", opts...)
}

// Run creates an instance of the Chroma container type
func Run(ctx context.Context, img string, opts ...testcontainers.ContainerCustomizer) (*ChromaContainer, error) {
	req := testcontainers.ContainerRequest{
		Image:        img,
>>>>>>> 8e4728b7
		ExposedPorts: []string{"8000/tcp"},
		WaitingFor: wait.ForAll(
			wait.ForListeningPort("8000/tcp"),
			wait.ForLog("Application startup complete"),
			wait.ForHTTP("/api/v1/heartbeat").WithStatusCodeMatcher(func(status int) bool {
				return status == 200
			}),
		), // 5 seconds it's not enough for the container to start
		Started: true,
	}

	for _, opt := range opts {
		if err := opt.Customize(&req); err != nil {
			return nil, err
		}
	}

	ctr, err := testcontainers.Run(ctx, req)
	if err != nil {
		return nil, err
	}

	return &Container{DockerContainer: ctr}, nil
}

// RESTEndpoint returns the REST endpoint of the Chroma container
func (c *Container) RESTEndpoint(ctx context.Context) (string, error) {
	containerPort, err := c.MappedPort(ctx, "8000/tcp")
	if err != nil {
		return "", fmt.Errorf("failed to get container port: %w", err)
	}

	host, err := c.Host(ctx)
	if err != nil {
		return "", fmt.Errorf("failed to get container host")
	}

	return fmt.Sprintf("http://%s:%s", host, containerPort.Port()), nil
}<|MERGE_RESOLUTION|>--- conflicted
+++ resolved
@@ -13,22 +13,10 @@
 	*testcontainers.DockerContainer
 }
 
-// Deprecated: use Run instead
-// RunContainer creates an instance of the Chroma container type
-<<<<<<< HEAD
-func RunContainer(ctx context.Context, opts ...testcontainers.RequestCustomizer) (*Container, error) {
+// Run creates an instance of the Chroma container type
+func Run(ctx context.Context, img string, opts ...testcontainers.RequestCustomizer) (*Container, error) {
 	req := testcontainers.Request{
-		Image:        "chromadb/chroma:0.4.24",
-=======
-func RunContainer(ctx context.Context, opts ...testcontainers.ContainerCustomizer) (*ChromaContainer, error) {
-	return Run(ctx, "chromadb/chroma:0.4.24", opts...)
-}
-
-// Run creates an instance of the Chroma container type
-func Run(ctx context.Context, img string, opts ...testcontainers.ContainerCustomizer) (*ChromaContainer, error) {
-	req := testcontainers.ContainerRequest{
 		Image:        img,
->>>>>>> 8e4728b7
 		ExposedPorts: []string{"8000/tcp"},
 		WaitingFor: wait.ForAll(
 			wait.ForListeningPort("8000/tcp"),
