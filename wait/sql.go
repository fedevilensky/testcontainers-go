package wait

import (
	"context"
	"database/sql"
	"fmt"
	"time"

	"github.com/docker/go-connections/nat"
)

<<<<<<< HEAD
var _ Strategy = (*HTTPStrategy)(nil)
=======
const defaultForSqlQuery = "SELECT 1"
>>>>>>> db5eeb84

//ForSQL constructs a new waitForSql strategy for the given driver
func ForSQL(port nat.Port, driver string, url func(string, nat.Port) string) *waitForSql {
	return &waitForSql{
<<<<<<< HEAD
		Port:   port,
		URL:    url,
		Driver: driver,
		// Not using the default duration here because it is too low. It will never work
		startupTimeout: 20 * time.Second,
=======
		Port:           port,
		URL:            url,
		Driver:         driver,
		startupTimeout: defaultStartupTimeout(),
		PollInterval:   defaultPollInterval(),
		query:          defaultForSqlQuery,
>>>>>>> db5eeb84
	}
}

type waitForSql struct {
	URL            func(host string, port nat.Port) string
	Driver         string
	Port           nat.Port
	startupTimeout time.Duration
	PollInterval   time.Duration
	query          string
}

//Timeout sets the maximum waiting time for the strategy after which it'll give up and return an error
<<<<<<< HEAD
//Deprecated: uses WaitStartupTimeout instead
=======
// Deprecated: Use WithStartupTimeout
>>>>>>> db5eeb84
func (w *waitForSql) Timeout(duration time.Duration) *waitForSql {
	return w.WithStartupTimeout(duration)
}

// WithStartupTimeout can be used to change the default startup timeout
func (w *waitForSql) WithStartupTimeout(startupTimeout time.Duration) *waitForSql {
	w.startupTimeout = startupTimeout
	return w
}

//WithPollInterval can be used to override the default polling interval of 100 milliseconds
func (w *waitForSql) WithPollInterval(pollInterval time.Duration) *waitForSql {
	w.PollInterval = pollInterval
	return w
}

//WithQuery can be used to override the default query used in the strategy.
func (w *waitForSql) WithQuery(query string) *waitForSql {
	w.query = query
	return w
}

<<<<<<< HEAD
func (ws *waitForSql) WithStartupTimeout(startupTimeout time.Duration) *waitForSql {
	ws.startupTimeout = startupTimeout
	return ws
}

//WaitUntilReady repeatedly tries to run "SELECT 1" query on the given port using sql and driver.
// If the it doesn't succeed until the timeout value which defaults to 60 seconds, it will return an error
=======
//WaitUntilReady repeatedly tries to run "SELECT 1" or user defined query on the given port using sql and driver.
//
// If it doesn't succeed until the timeout value which defaults to 60 seconds, it will return an error.
>>>>>>> db5eeb84
func (w *waitForSql) WaitUntilReady(ctx context.Context, target StrategyTarget) (err error) {
	ctx, cancel := context.WithTimeout(ctx, w.startupTimeout)
	defer cancel()

<<<<<<< HEAD
	ticker := time.NewTicker(time.Second * 1)
=======
	host, err := target.Host(ctx)
	if err != nil {
		return
	}

	ticker := time.NewTicker(w.PollInterval)
>>>>>>> db5eeb84
	defer ticker.Stop()

	var port nat.Port
	port, err = target.MappedPort(ctx, w.Port)

	for port == "" {
		select {
		case <-ctx.Done():
			return fmt.Errorf("%s:%w", ctx.Err(), err)
		case <-ticker.C:
			port, err = target.MappedPort(ctx, w.Port)
		}
	}

	db, err := sql.Open(w.Driver, w.URL(host, port))
	if err != nil {
		return fmt.Errorf("sql.Open: %v", err)
	}
<<<<<<< HEAD
	db.SetConnMaxLifetime(0)
	db.SetMaxIdleConns(3)
	db.SetMaxOpenConns(3)
=======
	defer db.Close()
>>>>>>> db5eeb84
	for {
		select {
		case <-ctx.Done():
			return ctx.Err()
		case <-ticker.C:

			if _, err := db.ExecContext(ctx, w.query); err != nil {
				continue
			}
			return nil
		}
	}
}<|MERGE_RESOLUTION|>--- conflicted
+++ resolved
@@ -9,29 +9,18 @@
 	"github.com/docker/go-connections/nat"
 )
 
-<<<<<<< HEAD
-var _ Strategy = (*HTTPStrategy)(nil)
-=======
 const defaultForSqlQuery = "SELECT 1"
->>>>>>> db5eeb84
 
 //ForSQL constructs a new waitForSql strategy for the given driver
 func ForSQL(port nat.Port, driver string, url func(string, nat.Port) string) *waitForSql {
 	return &waitForSql{
-<<<<<<< HEAD
-		Port:   port,
-		URL:    url,
-		Driver: driver,
-		// Not using the default duration here because it is too low. It will never work
-		startupTimeout: 20 * time.Second,
-=======
 		Port:           port,
 		URL:            url,
 		Driver:         driver,
+    // Not using the default duration here because it is too low. It will never work
 		startupTimeout: defaultStartupTimeout(),
 		PollInterval:   defaultPollInterval(),
 		query:          defaultForSqlQuery,
->>>>>>> db5eeb84
 	}
 }
 
@@ -45,11 +34,7 @@
 }
 
 //Timeout sets the maximum waiting time for the strategy after which it'll give up and return an error
-<<<<<<< HEAD
-//Deprecated: uses WaitStartupTimeout instead
-=======
 // Deprecated: Use WithStartupTimeout
->>>>>>> db5eeb84
 func (w *waitForSql) Timeout(duration time.Duration) *waitForSql {
 	return w.WithStartupTimeout(duration)
 }
@@ -72,33 +57,19 @@
 	return w
 }
 
-<<<<<<< HEAD
-func (ws *waitForSql) WithStartupTimeout(startupTimeout time.Duration) *waitForSql {
-	ws.startupTimeout = startupTimeout
-	return ws
-}
-
-//WaitUntilReady repeatedly tries to run "SELECT 1" query on the given port using sql and driver.
-// If the it doesn't succeed until the timeout value which defaults to 60 seconds, it will return an error
-=======
 //WaitUntilReady repeatedly tries to run "SELECT 1" or user defined query on the given port using sql and driver.
 //
 // If it doesn't succeed until the timeout value which defaults to 60 seconds, it will return an error.
->>>>>>> db5eeb84
 func (w *waitForSql) WaitUntilReady(ctx context.Context, target StrategyTarget) (err error) {
 	ctx, cancel := context.WithTimeout(ctx, w.startupTimeout)
 	defer cancel()
 
-<<<<<<< HEAD
-	ticker := time.NewTicker(time.Second * 1)
-=======
 	host, err := target.Host(ctx)
 	if err != nil {
 		return
 	}
 
 	ticker := time.NewTicker(w.PollInterval)
->>>>>>> db5eeb84
 	defer ticker.Stop()
 
 	var port nat.Port
@@ -117,13 +88,12 @@
 	if err != nil {
 		return fmt.Errorf("sql.Open: %v", err)
 	}
-<<<<<<< HEAD
-	db.SetConnMaxLifetime(0)
+	defer db.Close()
+
+  db.SetConnMaxLifetime(0)
 	db.SetMaxIdleConns(3)
 	db.SetMaxOpenConns(3)
-=======
-	defer db.Close()
->>>>>>> db5eeb84
+
 	for {
 		select {
 		case <-ctx.Done():
