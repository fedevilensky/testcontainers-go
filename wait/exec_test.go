--- conflicted
+++ resolved
@@ -27,18 +27,7 @@
 		Started:    true,
 	}
 
-<<<<<<< HEAD
 	localstack, err := testcontainers.Run(ctx, req)
-	if err != nil {
-		log.Fatalf("failed to start container: %s", err)
-	}
-
-=======
-	localstack, err := testcontainers.GenericContainer(ctx, testcontainers.GenericContainerRequest{
-		ContainerRequest: req,
-		Started:          true,
-	})
->>>>>>> b60497e9
 	defer func() {
 		if err := testcontainers.TerminateContainer(localstack); err != nil {
 			log.Printf("failed to terminate container: %s", err)
@@ -207,24 +196,10 @@
 			}),
 		Started: true,
 	}
-	// }
 
 	ctx := context.Background()
-<<<<<<< HEAD
 	ctr, err := testcontainers.Run(ctx, req)
-	if err != nil {
-		t.Error(err)
-		return
-	}
-	t.Cleanup(func() {
-		if err := ctr.Terminate(ctx); err != nil {
-			t.Fatalf("failed to terminate container: %s", err)
-		}
-	})
-=======
-	ctr, err := testcontainers.GenericContainer(ctx, testcontainers.GenericContainerRequest{ContainerRequest: dockerReq, Started: true})
 	testcontainers.CleanupContainer(t, ctr)
 	require.NoError(t, err)
 	// }
->>>>>>> b60497e9
 }