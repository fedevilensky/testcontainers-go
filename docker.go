package testcontainers

import (
	"archive/tar"
	"bufio"
	"context"
	"errors"
	"fmt"
	"io"
	"io/fs"
	"os"
	"path/filepath"
	"sync"
	"time"

	"github.com/docker/docker/api/types"
	"github.com/docker/docker/api/types/container"
	"github.com/docker/docker/api/types/image"
	"github.com/docker/go-connections/nat"

	tcexec "github.com/testcontainers/testcontainers-go/exec"
	"github.com/testcontainers/testcontainers-go/internal/core"
	"github.com/testcontainers/testcontainers-go/internal/file"
	"github.com/testcontainers/testcontainers-go/log"
	"github.com/testcontainers/testcontainers-go/wait"
)

// Implement interfaces
var (
	_ Container = (Container)(nil)
	_ Container = (CreatedContainer)(nil)
	_ Container = (ReadyContainer)(nil)
	_ Container = (StartedContainer)(nil)
)

// DockerContainer represents a container started using Docker
type DockerContainer struct {
	ID                string
	raw               *types.ContainerJSON
	isRunning         bool
	WaitingFor        wait.Strategy
	logger            log.Logging
	Image             string
	imageWasBuilt     bool
	lifecycleHooks    []LifecycleHooks
	sessionID         string
	terminationSignal chan bool
	keepBuiltImage    bool
	healthStatus      string // container health status, will default to healthStatusNone if no healthcheck is present

	// logProductionWaitGroup is used to signal when the log production has stopped.
	// This allows stopLogProduction to safely set logProductionStop to nil.
	// See simplification in https://go.dev/play/p/x0pOElF2Vjf
	logProductionWaitGroup sync.WaitGroup

	logProductionStop chan struct{}

	logProductionTimeout *time.Duration
	logProductionError   chan error
}

// containerFromDockerResponse builds a Docker container struct from the response of the Docker API
func containerFromDockerResponse(ctx context.Context, response types.Container) (*DockerContainer, error) {
	ctr := DockerContainer{}

	ctr.ID = response.ID
	ctr.WaitingFor = nil
	ctr.Image = response.Image
	ctr.imageWasBuilt = false

	// TODO define a logger for the library
	// ctr.logger = provider.Logger
	ctr.lifecycleHooks = []LifecycleHooks{
		DefaultLoggingHook(ctr.logger),
	}

	ctr.logger = log.StandardLogger() // assign the standard logger to the container
	ctr.sessionID = core.SessionID()
	ctr.isRunning = response.State == "running"

	// the termination signal should be obtained from the reaper
	ctr.terminationSignal = nil

	// populate the raw representation of the container
	_, err := ctr.inspectRawContainer(ctx)
	if err != nil {
		return nil, err
	}

	// the health status of the container, if any
	if health := ctr.raw.State.Health; health != nil {
		ctr.healthStatus = health.Status
	}

	return &ctr, nil
}

// ContainerIP gets the IP address of the primary network within the container.
func (c *DockerContainer) ContainerIP(ctx context.Context) (string, error) {
	inspect, err := c.Inspect(ctx)
	if err != nil {
		return "", err
	}

	ip := inspect.NetworkSettings.IPAddress
	if ip == "" {
		// use IP from "Networks" if only single network defined
		networks := inspect.NetworkSettings.Networks
		if len(networks) == 1 {
			for _, v := range networks {
				ip = v.IPAddress
			}
		}
	}

	return ip, nil
}

// ContainerIPs gets the IP addresses of all the networks within the container.
func (c *DockerContainer) ContainerIPs(ctx context.Context) ([]string, error) {
	ips := make([]string, 0)

	inspect, err := c.Inspect(ctx)
	if err != nil {
		return nil, err
	}

	networks := inspect.NetworkSettings.Networks
	for _, nw := range networks {
		ips = append(ips, nw.IPAddress)
	}

	return ips, nil
}

<<<<<<< HEAD
// CopyDirToContainer copies the contents of a directory to a parent path in the container. This parent path must exist in the container first
// as we cannot create it
func (c *DockerContainer) CopyDirToContainer(ctx context.Context, hostDirPath string, containerParentPath string, fileMode int64) error {
	dir, err := file.IsDir(hostDirPath)
=======
// Host gets host (ip or name) of the docker daemon where the container port is exposed
// Warning: this is based on your Docker host setting. Will fail if using an SSH tunnel
// You can use the "TESTCONTAINERS_HOST_OVERRIDE" env variable to set this yourself
func (c *DockerContainer) Host(ctx context.Context) (string, error) {
	host, err := c.provider.DaemonHost(ctx)
>>>>>>> 4ce4d87c
	if err != nil {
		return err
	}

	if !dir {
		// it's not a dir: let the consumer to handle an error
		return fmt.Errorf("path %s is not a directory", hostDirPath)
	}

	buff, err := file.TarDir(hostDirPath, fileMode)
	if err != nil {
		return err
	}

	// create the directory under its parent
	parent := filepath.Dir(containerParentPath)

	cli, err := core.NewClient(ctx)
	if err != nil {
		return err
	}
	defer cli.Close()

	err = cli.CopyToContainer(ctx, c.ID, parent, buff, types.CopyToContainerOptions{})
	if err != nil {
		return err
	}

	return nil
}

func (c *DockerContainer) CopyFileFromContainer(ctx context.Context, filePath string) (io.ReadCloser, error) {
	cli, err := core.NewClient(ctx)
	if err != nil {
		return nil, err
	}
	defer cli.Close()

	r, _, err := cli.CopyFromContainer(ctx, c.ID, filePath)
	if err != nil {
		return nil, err
	}

	tarReader := tar.NewReader(r)

	// if we got here we have exactly one file in the TAR-stream
	// so we advance the index by one so the next call to Read will start reading it
	_, err = tarReader.Next()
	if err != nil {
		return nil, err
	}

	ret := &FileFromContainer{
		Underlying: &r,
		Tarreader:  tarReader,
	}

	return ret, nil
}

func (c *DockerContainer) CopyFileToContainer(ctx context.Context, hostFilePath string, containerFilePath string, fileMode int64) error {
	dir, err := file.IsDir(hostFilePath)
	if err != nil {
		return err
	}

	if dir {
		return c.CopyDirToContainer(ctx, hostFilePath, containerFilePath, fileMode)
	}

	f, err := os.Open(hostFilePath)
	if err != nil {
		return err
	}
	defer f.Close()

	info, err := f.Stat()
	if err != nil {
		return err
	}

	// In Go 1.22 os.File is always an io.WriterTo. However, testcontainers
	// currently allows Go 1.21, so we need to trick the compiler a little.
	var file fs.File = f
	return c.copyToContainer(ctx, func(tw io.Writer) error {
		// Attempt optimized writeTo, implemented in linux
		if wt, ok := file.(io.WriterTo); ok {
			_, err := wt.WriteTo(tw)
			return err
		}
		_, err := io.Copy(tw, f)
		return err
	}, info.Size(), containerFilePath, fileMode)
}

// CopyToContainer copies fileContent data to a file in container
func (c *DockerContainer) CopyToContainer(ctx context.Context, fileContent []byte, containerFilePath string, fileMode int64) error {
	return c.copyToContainer(ctx, func(tw io.Writer) error {
		_, err := tw.Write(fileContent)
		return err
	}, int64(len(fileContent)), containerFilePath, fileMode)
}

func (c *DockerContainer) copyToContainer(ctx context.Context, fileContent func(tw io.Writer) error, fileContentSize int64, containerFilePath string, fileMode int64) error {
	buffer, err := file.TarFile(containerFilePath, fileContent, fileContentSize, fileMode)
	if err != nil {
		return err
	}

	cli, err := core.NewClient(ctx)
	if err != nil {
		return err
	}
	defer cli.Close()

	err = cli.CopyToContainer(ctx, c.ID, "/", buffer, types.CopyToContainerOptions{})
	if err != nil {
		return err
	}

	return nil
}

// Endpoint gets proto://host:port string for the first exposed port
// Will returns just host:port if proto is ""
func (c *DockerContainer) Endpoint(ctx context.Context, proto string) (string, error) {
	inspect, err := c.Inspect(ctx)
	if err != nil {
		return "", err
	}

	ports := inspect.NetworkSettings.Ports

	// get first port
	var firstPort nat.Port
	for p := range ports {
		firstPort = p
		break
	}

	return c.PortEndpoint(ctx, firstPort, proto)
}

// Exec executes a command in the current container.
// It returns the exit status of the executed command, an [io.Reader] containing the combined
// stdout and stderr, and any encountered error. Note that reading directly from the [io.Reader]
// may result in unexpected bytes due to custom stream multiplexing headers.
// Use [tcexec.Multiplexed] option to read the combined output without the multiplexing headers.
// Alternatively, to separate the stdout and stderr from [io.Reader] and interpret these headers properly,
// [github.com/docker/docker/pkg/stdcopy.StdCopy] from the Docker API should be used.
func (c *DockerContainer) Exec(ctx context.Context, cmd []string, options ...tcexec.ProcessOption) (int, io.Reader, error) {
	cli, err := core.NewClient(ctx)
	if err != nil {
		return 0, nil, err
	}
	defer cli.Close()

	processOptions := tcexec.NewProcessOptions(cmd)

	// processing all the options in a first loop because for the multiplexed option
	// we first need to have a containerExecCreateResponse
	for _, o := range options {
		o.Apply(processOptions)
	}

	response, err := cli.ContainerExecCreate(ctx, c.ID, processOptions.ExecConfig)
	if err != nil {
		return 0, nil, err
	}

	hijack, err := cli.ContainerExecAttach(ctx, response.ID, types.ExecStartCheck{})
	if err != nil {
		return 0, nil, err
	}

	processOptions.Reader = hijack.Reader

	// second loop to process the multiplexed option, as now we have a reader
	// from the created exec response.
	for _, o := range options {
		o.Apply(processOptions)
	}

	var exitCode int
	for {
		execResp, err := cli.ContainerExecInspect(ctx, response.ID)
		if err != nil {
			return 0, nil, err
		}

		if !execResp.Running {
			exitCode = execResp.ExitCode
			break
		}

		time.Sleep(100 * time.Millisecond)
	}

	return exitCode, processOptions.Reader, nil
}

func (c *DockerContainer) GetImage() string {
	jsonRaw, err := c.inspectRawContainer(context.Background())
	if err != nil {
		return ""
	}

	return jsonRaw.Config.Image
}

// Host gets host (ip or name) of the docker daemon where the container port is exposed
// Warning: this is based on your Docker host setting. Will fail if using an SSH tunnel
// You can use the "TC_HOST" env variable to set this yourself
func (c *DockerContainer) Host(ctx context.Context) (string, error) {
	host, err := DaemonHost(ctx)
	if err != nil {
		return "", err
	}
	return host, nil
}

// Inspect gets the raw container info, caching the result for subsequent calls
func (c *DockerContainer) Inspect(ctx context.Context) (*types.ContainerJSON, error) {
	if c.raw != nil {
		return c.raw, nil
	}

	jsonRaw, err := c.inspectRawContainer(ctx)
	if err != nil {
		return nil, err
	}

	return jsonRaw, nil
}

// update container raw info
func (c *DockerContainer) inspectRawContainer(ctx context.Context) (*types.ContainerJSON, error) {
	cli, err := core.NewClient(ctx)
	if err != nil {
		return nil, err
	}
	defer cli.Close()

	inspect, err := cli.ContainerInspect(ctx, c.ID)
	if err != nil {
		return nil, err
	}

	c.raw = &inspect
	return c.raw, nil
}

func (c *DockerContainer) IsRunning() bool {
	return c.isRunning
}

// Logs will fetch both STDOUT and STDERR from the current container. Returns a
// ReadCloser and leaves it up to the caller to extract what it wants.
func (c *DockerContainer) Logs(ctx context.Context) (io.ReadCloser, error) {
	const streamHeaderSize = 8

	options := container.LogsOptions{
		ShowStdout: true,
		ShowStderr: true,
	}

	cli, err := core.NewClient(ctx)
	if err != nil {
		return nil, err
	}
	defer cli.Close()

	rc, err := cli.ContainerLogs(ctx, c.ID, options)
	if err != nil {
		return nil, err
	}

	pr, pw := io.Pipe()
	r := bufio.NewReader(rc)

	go func() {
		lineStarted := true
		for err == nil {
			line, isPrefix, err := r.ReadLine()

			if lineStarted && len(line) >= streamHeaderSize {
				line = line[streamHeaderSize:] // trim stream header
				lineStarted = false
			}
			if !isPrefix {
				lineStarted = true
			}

			_, errW := pw.Write(line)
			if errW != nil {
				return
			}

			if !isPrefix {
				_, errW := pw.Write([]byte("\n"))
				if errW != nil {
					return
				}
			}

			if err != nil {
				_ = pw.CloseWithError(err)
				return
			}
		}
	}()

	return pr, nil
}

// MappedPort gets externally mapped port for a container port
func (c *DockerContainer) MappedPort(ctx context.Context, port nat.Port) (nat.Port, error) {
	inspect, err := c.Inspect(ctx)
	if err != nil {
		return "", err
	}
	if inspect.ContainerJSONBase.HostConfig.NetworkMode == "host" {
		return port, nil
	}

	ports := inspect.NetworkSettings.Ports

	for k, p := range ports {
		if k.Port() != port.Port() {
			continue
		}
		if port.Proto() != "" && k.Proto() != port.Proto() {
			continue
		}
		if len(p) == 0 {
			continue
		}
		return nat.NewPort(k.Proto(), p[0].HostPort)
	}

	return "", errors.New("port not found")
}

// NetworkAliases gets the aliases of the container for the networks it is attached to.
func (c *DockerContainer) NetworkAliases(ctx context.Context) (map[string][]string, error) {
	inspect, err := c.Inspect(ctx)
	if err != nil {
		return map[string][]string{}, err
	}

	networks := inspect.NetworkSettings.Networks

	a := map[string][]string{}

	for k := range networks {
		a[k] = networks[k].Aliases
	}

	return a, nil
}

// Networks gets the names of the networks the container is attached to.
func (c *DockerContainer) Networks(ctx context.Context) ([]string, error) {
	inspect, err := c.Inspect(ctx)
	if err != nil {
		return []string{}, err
	}

	networks := inspect.NetworkSettings.Networks

	n := []string{}

	for k := range networks {
		n = append(n, k)
	}

	return n, nil
}

// PortEndpoint gets proto://host:port string for the given exposed port
// Will returns just host:port if proto is ""
func (c *DockerContainer) PortEndpoint(ctx context.Context, port nat.Port, proto string) (string, error) {
	host, err := c.Host(ctx)
	if err != nil {
		return "", err
	}

	outerPort, err := c.MappedPort(ctx, port)
	if err != nil {
		return "", err
	}

	protoFull := ""
	if proto != "" {
		protoFull = fmt.Sprintf("%s://", proto)
	}

	return fmt.Sprintf("%s%s:%s", protoFull, host, outerPort.Port()), nil
}

// Printf prints a formatted string to the container logger.
func (c *DockerContainer) Printf(format string, args ...interface{}) {
	c.logger.Printf(format, args...)
}

// printLogs is a helper function that will print the logs of a Docker container
// We are going to use this helper function to inform the user of the logs when an error occurs
func (c *DockerContainer) printLogs(ctx context.Context, cause error) {
	reader, err := c.Logs(ctx)
	if err != nil {
		c.Printf("failed accessing container logs: %v\n", err)
		return
	}

	b, err := io.ReadAll(reader)
	if err != nil {
		c.logger.Printf("failed reading container logs: %v\n", err)
		return
	}

	c.Printf("container logs (%s):\n%s", cause, b)
}

// SessionID returns the session ID for the container
func (c *DockerContainer) SessionID() string {
	return c.sessionID
}

<<<<<<< HEAD
// SetLogger sets the logger for the container
// Used by Compose module
func (c *DockerContainer) SetLogger(logger log.Logging) {
	c.logger = logger
}

// SetTerminationSignal sets the termination signal for the container
// Used by Compose module
func (c *DockerContainer) SetTerminationSignal(signal chan bool) {
	c.terminationSignal = signal
}
=======
// DaemonHost gets the host or ip of the Docker daemon where ports are exposed on
// Warning: this is based on your Docker host setting. Will fail if using an SSH tunnel
// You can use the "TESTCONTAINERS_HOST_OVERRIDE" env variable to set this yourself
func (p *DockerProvider) DaemonHost(ctx context.Context) (string, error) {
	return daemonHost(ctx, p)
}

func daemonHost(ctx context.Context, p *DockerProvider) (string, error) {
	if p.hostCache != "" {
		return p.hostCache, nil
	}

	host, exists := os.LookupEnv("TESTCONTAINERS_HOST_OVERRIDE")
	if exists {
		p.hostCache = host
		return p.hostCache, nil
	}
>>>>>>> 4ce4d87c

// Start will start an already created container
func (c *DockerContainer) Start(ctx context.Context) error {
	err := c.startingHook(ctx)
	if err != nil {
		return err
	}

	cli, err := core.NewClient(ctx)
	if err != nil {
		return err
	}
	defer cli.Close()

	if err := cli.ContainerStart(ctx, c.ID, container.StartOptions{}); err != nil {
		return err
	}

	err = c.startedHook(ctx)
	if err != nil {
		return err
	}

	c.isRunning = true

	err = c.readiedHook(ctx)
	if err != nil {
		return err
	}

	return nil
}

// State returns container's running state. This method does not use the cache
// and always fetches the latest state from the Docker daemon.
func (c *DockerContainer) State(ctx context.Context) (*types.ContainerState, error) {
	inspect, err := c.inspectRawContainer(ctx)
	if err != nil {
		if c.raw != nil {
			return c.raw.State, err
		}
		return nil, err
	}
	return inspect.State, nil
}

// Stop will stop an already started container
//
// In case the container fails to stop
// gracefully within a time frame specified by the timeout argument,
// it is forcefully terminated (killed).
//
// If the timeout is nil, the container's StopTimeout value is used, if set,
// otherwise the engine default. A negative timeout value can be specified,
// meaning no timeout, i.e. no forceful termination is performed.
func (c *DockerContainer) Stop(ctx context.Context, timeout *time.Duration) error {
	err := c.stoppingHook(ctx)
	if err != nil {
		return err
	}

	var options container.StopOptions

	if timeout != nil {
		timeoutSeconds := int(timeout.Seconds())
		options.Timeout = &timeoutSeconds
	}

	cli, err := core.NewClient(ctx)
	if err != nil {
		return err
	}
	defer cli.Close()

	if err := cli.ContainerStop(ctx, c.ID, options); err != nil {
		return err
	}

	c.isRunning = false
	c.raw = nil // invalidate the cache, as the container representation will change after stopping

	err = c.stoppedHook(ctx)
	if err != nil {
		return err
	}

	return nil
}

// Terminate is used to kill the container. It is usually triggered by as defer function.
func (c *DockerContainer) Terminate(ctx context.Context) error {
	select {
	// close reaper if it was created
	case c.terminationSignal <- true:
	default:
	}

	cli, err := core.NewClient(ctx)
	if err != nil {
		return err
	}
	defer cli.Close()

	errs := []error{
		c.terminatingHook(ctx),
		cli.ContainerRemove(ctx, c.GetContainerID(), container.RemoveOptions{
			RemoveVolumes: true,
			Force:         true,
		}),
		c.terminatedHook(ctx),
	}

	if c.imageWasBuilt && !c.keepBuiltImage {
		_, err := cli.ImageRemove(ctx, c.Image, image.RemoveOptions{
			Force:         true,
			PruneChildren: true,
		})
		if err != nil {
			errs = append(errs, err)
		} else {
			c.Printf("🧹 Successfully removed image %s", c.Image)
		}
	}

	c.sessionID = ""
	c.isRunning = false
	c.raw = nil // invalidate the cache here too

	return errors.Join(errs...)
}

func (c *DockerContainer) WaitUntilReady(ctx context.Context) error {
	if c.WaitingFor == nil {
		return nil
	}

	// if a Wait Strategy has been specified, wait before returning
	c.Printf(
		"⏳ Waiting for container id %s image: %s. Waiting for: %+v",
		c.GetContainerID()[:12], c.GetImage(), c.WaitingFor,
	)

	if err := c.WaitingFor.WaitUntilReady(ctx, c); err != nil {
		return err
	}

	c.isRunning = true

	return nil
}

// ------------------------------
// Container Lifecycle Hooks
// ------------------------------

// creatingHook is a hook that will be called before a container is created.
func (req Request) creatingHook(ctx context.Context) error {
	errs := make([]error, len(req.LifecycleHooks))
	for i, lifecycleHooks := range req.LifecycleHooks {
		errs[i] = lifecycleHooks.Creating(ctx)(&req)
	}

	return errors.Join(errs...)
}

// createdHook is a hook that will be called after a container is created.
func (c *DockerContainer) createdHook(ctx context.Context) error {
	return c.applyCreatedLifecycleHooks(ctx, false, func(lifecycleHooks LifecycleHooks) []CreatedContainerHook {
		return lifecycleHooks.PostCreates
	})
}

// startingHook is a hook that will be called before a container is started.
func (c *DockerContainer) startingHook(ctx context.Context) error {
	return c.applyCreatedLifecycleHooks(ctx, true, func(lifecycleHooks LifecycleHooks) []CreatedContainerHook {
		return lifecycleHooks.PreStarts
	})
}

// startedHook is a hook that will be called after a container is started.
func (c *DockerContainer) startedHook(ctx context.Context) error {
	return c.applyStartedLifecycleHooks(ctx, true, func(lifecycleHooks LifecycleHooks) []StartedContainerHook {
		return lifecycleHooks.PostStarts
	})
}

// readiedHook is a hook that will be called after a container is ready.
func (c *DockerContainer) readiedHook(ctx context.Context) error {
	return c.applyStartedLifecycleHooks(ctx, true, func(lifecycleHooks LifecycleHooks) []StartedContainerHook {
		return lifecycleHooks.PostReadies
	})
}

// stoppingHook is a hook that will be called before a container is stopped.
func (c *DockerContainer) stoppingHook(ctx context.Context) error {
	return c.applyStartedLifecycleHooks(ctx, false, func(lifecycleHooks LifecycleHooks) []StartedContainerHook {
		return lifecycleHooks.PreStops
	})
}

// stoppedHook is a hook that will be called after a container is stopped.
func (c *DockerContainer) stoppedHook(ctx context.Context) error {
	return c.applyStartedLifecycleHooks(ctx, false, func(lifecycleHooks LifecycleHooks) []StartedContainerHook {
		return lifecycleHooks.PostStops
	})
}

// terminatingHook is a hook that will be called before a container is terminated.
func (c *DockerContainer) terminatingHook(ctx context.Context) error {
	return c.applyStartedLifecycleHooks(ctx, false, func(lifecycleHooks LifecycleHooks) []StartedContainerHook {
		return lifecycleHooks.PreTerminates
	})
}

// terminatedHook is a hook that will be called after a container is terminated.
func (c *DockerContainer) terminatedHook(ctx context.Context) error {
	return c.applyStartedLifecycleHooks(ctx, false, func(lifecycleHooks LifecycleHooks) []StartedContainerHook {
		return lifecycleHooks.PostTerminates
	})
}<|MERGE_RESOLUTION|>--- conflicted
+++ resolved
@@ -133,18 +133,10 @@
 	return ips, nil
 }
 
-<<<<<<< HEAD
 // CopyDirToContainer copies the contents of a directory to a parent path in the container. This parent path must exist in the container first
 // as we cannot create it
 func (c *DockerContainer) CopyDirToContainer(ctx context.Context, hostDirPath string, containerParentPath string, fileMode int64) error {
 	dir, err := file.IsDir(hostDirPath)
-=======
-// Host gets host (ip or name) of the docker daemon where the container port is exposed
-// Warning: this is based on your Docker host setting. Will fail if using an SSH tunnel
-// You can use the "TESTCONTAINERS_HOST_OVERRIDE" env variable to set this yourself
-func (c *DockerContainer) Host(ctx context.Context) (string, error) {
-	host, err := c.provider.DaemonHost(ctx)
->>>>>>> 4ce4d87c
 	if err != nil {
 		return err
 	}
@@ -357,7 +349,7 @@
 
 // Host gets host (ip or name) of the docker daemon where the container port is exposed
 // Warning: this is based on your Docker host setting. Will fail if using an SSH tunnel
-// You can use the "TC_HOST" env variable to set this yourself
+// You can use the "TESTCONTAINERS_HOST_OVERRIDE" env variable to set this yourself
 func (c *DockerContainer) Host(ctx context.Context) (string, error) {
 	host, err := DaemonHost(ctx)
 	if err != nil {
@@ -573,7 +565,6 @@
 	return c.sessionID
 }
 
-<<<<<<< HEAD
 // SetLogger sets the logger for the container
 // Used by Compose module
 func (c *DockerContainer) SetLogger(logger log.Logging) {
@@ -585,25 +576,6 @@
 func (c *DockerContainer) SetTerminationSignal(signal chan bool) {
 	c.terminationSignal = signal
 }
-=======
-// DaemonHost gets the host or ip of the Docker daemon where ports are exposed on
-// Warning: this is based on your Docker host setting. Will fail if using an SSH tunnel
-// You can use the "TESTCONTAINERS_HOST_OVERRIDE" env variable to set this yourself
-func (p *DockerProvider) DaemonHost(ctx context.Context) (string, error) {
-	return daemonHost(ctx, p)
-}
-
-func daemonHost(ctx context.Context, p *DockerProvider) (string, error) {
-	if p.hostCache != "" {
-		return p.hostCache, nil
-	}
-
-	host, exists := os.LookupEnv("TESTCONTAINERS_HOST_OVERRIDE")
-	if exists {
-		p.hostCache = host
-		return p.hostCache, nil
-	}
->>>>>>> 4ce4d87c
 
 // Start will start an already created container
 func (c *DockerContainer) Start(ctx context.Context) error {
