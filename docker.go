package testcontainers

import (
	"archive/tar"
	"bufio"
	"context"
	"errors"
	"fmt"
	"io"
	"io/fs"
	"os"
	"path/filepath"
	"sync"
	"time"

	"github.com/docker/docker/api/types"
	"github.com/docker/docker/api/types/container"
	"github.com/docker/docker/api/types/image"
	"github.com/docker/go-connections/nat"

	tcexec "github.com/testcontainers/testcontainers-go/exec"
	"github.com/testcontainers/testcontainers-go/internal/core"
	"github.com/testcontainers/testcontainers-go/internal/file"
	"github.com/testcontainers/testcontainers-go/log"
	"github.com/testcontainers/testcontainers-go/wait"
)

// Implement interfaces
var (
	_ Container = (Container)(nil)
	_ Container = (CreatedContainer)(nil)
	_ Container = (ReadyContainer)(nil)
	_ Container = (StartedContainer)(nil)
)

// DockerContainer represents a container started using Docker
type DockerContainer struct {
	ID                string
	exposedPorts      []string // a reference to the container's requested exposed ports. It allows checking they are ready before any wait strategy
	isRunning         bool
	WaitingFor        wait.Strategy
	logger            log.Logging
	Image             string
	imageWasBuilt     bool
	lifecycleHooks    []LifecycleHooks
	sessionID         string
	terminationSignal chan bool
	keepBuiltImage    bool
	healthStatus      string // container health status, will default to healthStatusNone if no healthcheck is present

	// logProductionWaitGroup is used to signal when the log production has stopped.
	// This allows stopLogProduction to safely set logProductionStop to nil.
	// See simplification in https://go.dev/play/p/x0pOElF2Vjf
	logProductionWaitGroup sync.WaitGroup

	logProductionStop chan struct{}

	logProductionTimeout *time.Duration
	logProductionError   chan error
}

// containerFromDockerResponse builds a Docker container struct from the response of the Docker API
func containerFromDockerResponse(ctx context.Context, response types.Container) (*DockerContainer, error) {
	ctr := DockerContainer{}

	ctr.ID = response.ID
	ctr.WaitingFor = nil
	ctr.Image = response.Image
	ctr.imageWasBuilt = false

	// TODO define a logger for the library
	// ctr.logger = provider.Logger
	ctr.lifecycleHooks = []LifecycleHooks{
		DefaultLoggingHook(ctr.logger),
	}

	ctr.logger = log.StandardLogger() // assign the standard logger to the container
	ctr.sessionID = core.SessionID()
	ctr.isRunning = response.State == "running"

	// the termination signal should be obtained from the reaper
	ctr.terminationSignal = nil

	// populate the raw representation of the container
	jsonRaw, err := ctr.inspectRawContainer(ctx)
	if err != nil {
		return nil, err
	}

	// the health status of the container, if any
	if health := jsonRaw.State.Health; health != nil {
		ctr.healthStatus = health.Status
	}

	return &ctr, nil
}

// Inspect gets the raw container info
func (c *DockerContainer) Inspect(ctx context.Context) (*types.ContainerJSON, error) {
	jsonRaw, err := c.inspectRawContainer(ctx)
	if err != nil {
		return nil, err
	}

	return jsonRaw, nil
}

<<<<<<< HEAD
=======
// MappedPort gets externally mapped port for a container port
func (c *DockerContainer) MappedPort(ctx context.Context, port nat.Port) (nat.Port, error) {
	inspect, err := c.Inspect(ctx)
	if err != nil {
		return "", err
	}
	if inspect.ContainerJSONBase.HostConfig.NetworkMode == "host" {
		return port, nil
	}

	ports := inspect.NetworkSettings.Ports

	for k, p := range ports {
		if k.Port() != port.Port() {
			continue
		}
		if port.Proto() != "" && k.Proto() != port.Proto() {
			continue
		}
		if len(p) == 0 {
			continue
		}
		return nat.NewPort(k.Proto(), p[0].HostPort)
	}

	return "", errors.New("port not found")
}

// Deprecated: use c.Inspect(ctx).NetworkSettings.Ports instead.
// Ports gets the exposed ports for the container.
func (c *DockerContainer) Ports(ctx context.Context) (nat.PortMap, error) {
	inspect, err := c.Inspect(ctx)
	if err != nil {
		return nil, err
	}
	return inspect.NetworkSettings.Ports, nil
}

// SessionID gets the current session id
func (c *DockerContainer) SessionID() string {
	return c.sessionID
}

// Start will start an already created container
func (c *DockerContainer) Start(ctx context.Context) error {
	err := c.startingHook(ctx)
	if err != nil {
		return fmt.Errorf("starting hook: %w", err)
	}

	if err := c.provider.client.ContainerStart(ctx, c.ID, container.StartOptions{}); err != nil {
		return fmt.Errorf("container start: %w", err)
	}
	defer c.provider.Close()

	err = c.startedHook(ctx)
	if err != nil {
		return fmt.Errorf("started hook: %w", err)
	}

	c.isRunning = true

	err = c.readiedHook(ctx)
	if err != nil {
		return fmt.Errorf("readied hook: %w", err)
	}

	return nil
}

// Stop stops the container.
//
// In case the container fails to stop gracefully within a time frame specified
// by the timeout argument, it is forcefully terminated (killed).
//
// If the timeout is nil, the container's StopTimeout value is used, if set,
// otherwise the engine default. A negative timeout value can be specified,
// meaning no timeout, i.e. no forceful termination is performed.
//
// All hooks are called in the following order:
//   - [ContainerLifecycleHooks.PreStops]
//   - [ContainerLifecycleHooks.PostStops]
//
// If the container is already stopped, the method is a no-op.
func (c *DockerContainer) Stop(ctx context.Context, timeout *time.Duration) error {
	// Note we can't check isRunning here because we allow external creation
	// without exposing the ability to fully initialize the container state.
	// See: https://github.com/testcontainers/testcontainers-go/issues/2667
	// TODO: Add a check for isRunning when the above issue is resolved.

	err := c.stoppingHook(ctx)
	if err != nil {
		return fmt.Errorf("stopping hook: %w", err)
	}

	var options container.StopOptions

	if timeout != nil {
		timeoutSeconds := int(timeout.Seconds())
		options.Timeout = &timeoutSeconds
	}

	if err := c.provider.client.ContainerStop(ctx, c.ID, options); err != nil {
		return fmt.Errorf("container stop: %w", err)
	}

	defer c.provider.Close()

	c.isRunning = false

	err = c.stoppedHook(ctx)
	if err != nil {
		return fmt.Errorf("stopped hook: %w", err)
	}

	return nil
}

// Terminate calls stops and then removes the container including its volumes.
// If its image was built it and all child images are also removed unless
// the [FromDockerfile.KeepImage] on the [ContainerRequest] was set to true.
//
// The following hooks are called in order:
//   - [ContainerLifecycleHooks.PreTerminates]
//   - [ContainerLifecycleHooks.PostTerminates]
func (c *DockerContainer) Terminate(ctx context.Context) error {
	// ContainerRemove hardcodes stop timeout to 3 seconds which is too short
	// to ensure that child containers are stopped so we manually call stop.
	// TODO: make this configurable via a functional option.
	timeout := 10 * time.Second
	err := c.Stop(ctx, &timeout)
	if err != nil && !isCleanupSafe(err) {
		return fmt.Errorf("stop: %w", err)
	}

	select {
	// close reaper if it was created
	case c.terminationSignal <- true:
	default:
	}

	defer c.provider.client.Close()

	// TODO: Handle errors from ContainerRemove more correctly, e.g. should we
	// run the terminated hook?
	errs := []error{
		c.terminatingHook(ctx),
		c.provider.client.ContainerRemove(ctx, c.GetContainerID(), container.RemoveOptions{
			RemoveVolumes: true,
			Force:         true,
		}),
		c.terminatedHook(ctx),
	}

	if c.imageWasBuilt && !c.keepBuiltImage {
		_, err := c.provider.client.ImageRemove(ctx, c.Image, image.RemoveOptions{
			Force:         true,
			PruneChildren: true,
		})
		errs = append(errs, err)
	}

	c.sessionID = ""
	c.isRunning = false

	return errors.Join(errs...)
}

// update container raw info
func (c *DockerContainer) inspectRawContainer(ctx context.Context) (*types.ContainerJSON, error) {
	defer c.provider.Close()
	inspect, err := c.provider.client.ContainerInspect(ctx, c.ID)
	if err != nil {
		return nil, err
	}

	return &inspect, nil
}

// Logs will fetch both STDOUT and STDERR from the current container. Returns a
// ReadCloser and leaves it up to the caller to extract what it wants.
func (c *DockerContainer) Logs(ctx context.Context) (io.ReadCloser, error) {
	const streamHeaderSize = 8

	options := container.LogsOptions{
		ShowStdout: true,
		ShowStderr: true,
	}

	rc, err := c.provider.client.ContainerLogs(ctx, c.ID, options)
	if err != nil {
		return nil, err
	}
	defer c.provider.Close()

	pr, pw := io.Pipe()
	r := bufio.NewReader(rc)

	go func() {
		lineStarted := true
		for err == nil {
			line, isPrefix, err := r.ReadLine()

			if lineStarted && len(line) >= streamHeaderSize {
				line = line[streamHeaderSize:] // trim stream header
				lineStarted = false
			}
			if !isPrefix {
				lineStarted = true
			}

			_, errW := pw.Write(line)
			if errW != nil {
				return
			}

			if !isPrefix {
				_, errW := pw.Write([]byte("\n"))
				if errW != nil {
					return
				}
			}

			if err != nil {
				_ = pw.CloseWithError(err)
				return
			}
		}
	}()

	return pr, nil
}

// Deprecated: use the ContainerRequest.LogConsumerConfig field instead.
func (c *DockerContainer) FollowOutput(consumer LogConsumer) {
	c.followOutput(consumer)
}

// followOutput adds a LogConsumer to be sent logs from the container's
// STDOUT and STDERR
func (c *DockerContainer) followOutput(consumer LogConsumer) {
	c.consumers = append(c.consumers, consumer)
}

// Deprecated: use c.Inspect(ctx).Name instead.
// Name gets the name of the container.
func (c *DockerContainer) Name(ctx context.Context) (string, error) {
	inspect, err := c.Inspect(ctx)
	if err != nil {
		return "", err
	}
	return inspect.Name, nil
}

// State returns container's running state.
func (c *DockerContainer) State(ctx context.Context) (*types.ContainerState, error) {
	inspect, err := c.inspectRawContainer(ctx)
	if err != nil {
		return nil, err
	}
	return inspect.State, nil
}

// Networks gets the names of the networks the container is attached to.
func (c *DockerContainer) Networks(ctx context.Context) ([]string, error) {
	inspect, err := c.Inspect(ctx)
	if err != nil {
		return []string{}, err
	}

	networks := inspect.NetworkSettings.Networks

	n := []string{}

	for k := range networks {
		n = append(n, k)
	}

	return n, nil
}

>>>>>>> b60497e9
// ContainerIP gets the IP address of the primary network within the container.
func (c *DockerContainer) ContainerIP(ctx context.Context) (string, error) {
	inspect, err := c.Inspect(ctx)
	if err != nil {
		return "", err
	}

	ip := inspect.NetworkSettings.IPAddress
	if ip == "" {
		// use IP from "Networks" if only single network defined
		networks := inspect.NetworkSettings.Networks
		if len(networks) == 1 {
			for _, v := range networks {
				ip = v.IPAddress
			}
		}
	}

	return ip, nil
}

// ContainerIPs gets the IP addresses of all the networks within the container.
func (c *DockerContainer) ContainerIPs(ctx context.Context) ([]string, error) {
	ips := make([]string, 0)

	inspect, err := c.Inspect(ctx)
	if err != nil {
		return nil, err
	}

	networks := inspect.NetworkSettings.Networks
	for _, nw := range networks {
		ips = append(ips, nw.IPAddress)
	}

	return ips, nil
}

// CopyDirToContainer copies the contents of a directory to a parent path in the container. This parent path must exist in the container first
// as we cannot create it
func (c *DockerContainer) CopyDirToContainer(ctx context.Context, hostDirPath string, containerParentPath string, fileMode int64) error {
	dir, err := file.IsDir(hostDirPath)
	if err != nil {
		return err
	}

	if !dir {
		// it's not a dir: let the consumer to handle an error
		return fmt.Errorf("path %s is not a directory", hostDirPath)
	}

	buff, err := file.TarDir(hostDirPath, fileMode)
	if err != nil {
		return err
	}

	// create the directory under its parent
	parent := filepath.Dir(containerParentPath)

	cli, err := core.NewClient(ctx)
	if err != nil {
		return err
	}
	defer cli.Close()

	err = cli.CopyToContainer(ctx, c.ID, parent, buff, container.CopyToContainerOptions{})
	if err != nil {
		return err
	}

	return nil
}

func (c *DockerContainer) CopyFileFromContainer(ctx context.Context, filePath string) (io.ReadCloser, error) {
	cli, err := core.NewClient(ctx)
	if err != nil {
		return nil, err
	}
	defer cli.Close()

	r, _, err := cli.CopyFromContainer(ctx, c.ID, filePath)
	if err != nil {
		return nil, err
	}

	tarReader := tar.NewReader(r)

	// if we got here we have exactly one file in the TAR-stream
	// so we advance the index by one so the next call to Read will start reading it
	_, err = tarReader.Next()
	if err != nil {
		return nil, err
	}

	ret := &FileFromContainer{
		Underlying: &r,
		Tarreader:  tarReader,
	}

	return ret, nil
}

func (c *DockerContainer) CopyFileToContainer(ctx context.Context, hostFilePath string, containerFilePath string, fileMode int64) error {
	dir, err := file.IsDir(hostFilePath)
	if err != nil {
		return err
	}

	if dir {
		return c.CopyDirToContainer(ctx, hostFilePath, containerFilePath, fileMode)
	}

	f, err := os.Open(hostFilePath)
	if err != nil {
		return err
	}
	defer f.Close()

	info, err := f.Stat()
	if err != nil {
		return err
	}

	// In Go 1.22 os.File is always an io.WriterTo. However, testcontainers
	// currently allows Go 1.21, so we need to trick the compiler a little.
	var file fs.File = f
	return c.copyToContainer(ctx, func(tw io.Writer) error {
		// Attempt optimized writeTo, implemented in linux
		if wt, ok := file.(io.WriterTo); ok {
			_, err := wt.WriteTo(tw)
			return err
		}
		_, err := io.Copy(tw, f)
		return err
	}, info.Size(), containerFilePath, fileMode)
}

// CopyToContainer copies fileContent data to a file in container
func (c *DockerContainer) CopyToContainer(ctx context.Context, fileContent []byte, containerFilePath string, fileMode int64) error {
	return c.copyToContainer(ctx, func(tw io.Writer) error {
		_, err := tw.Write(fileContent)
		return err
	}, int64(len(fileContent)), containerFilePath, fileMode)
}

func (c *DockerContainer) copyToContainer(ctx context.Context, fileContent func(tw io.Writer) error, fileContentSize int64, containerFilePath string, fileMode int64) error {
	buffer, err := file.TarFile(containerFilePath, fileContent, fileContentSize, fileMode)
	if err != nil {
		return err
	}

	cli, err := core.NewClient(ctx)
	if err != nil {
		return err
	}
	defer cli.Close()

	err = cli.CopyToContainer(ctx, c.ID, "/", buffer, container.CopyToContainerOptions{})
	if err != nil {
		return err
	}

	return nil
}

// Endpoint gets proto://host:port string for the first exposed port
// Will returns just host:port if proto is ""
func (c *DockerContainer) Endpoint(ctx context.Context, proto string) (string, error) {
	inspect, err := c.Inspect(ctx)
	if err != nil {
		return "", err
	}

	// Get lowest numbered bound port.
	var lowestPort nat.Port
	for port := range inspect.NetworkSettings.Ports {
		if lowestPort == "" || port.Int() < lowestPort.Int() {
			lowestPort = port
		}
	}

	return c.PortEndpoint(ctx, lowestPort, proto)
}

// Exec executes a command in the current container.
// It returns the exit status of the executed command, an [io.Reader] containing the combined
// stdout and stderr, and any encountered error. Note that reading directly from the [io.Reader]
// may result in unexpected bytes due to custom stream multiplexing headers.
// Use [tcexec.Multiplexed] option to read the combined output without the multiplexing headers.
// Alternatively, to separate the stdout and stderr from [io.Reader] and interpret these headers properly,
// [github.com/docker/docker/pkg/stdcopy.StdCopy] from the Docker API should be used.
func (c *DockerContainer) Exec(ctx context.Context, cmd []string, options ...tcexec.ProcessOption) (int, io.Reader, error) {
	cli, err := core.NewClient(ctx)
	if err != nil {
		return 0, nil, err
	}
	defer cli.Close()

	processOptions := tcexec.NewProcessOptions(cmd)

	// processing all the options in a first loop because for the multiplexed option
	// we first need to have a containerExecCreateResponse
	for _, o := range options {
		o.Apply(processOptions)
	}

	response, err := cli.ContainerExecCreate(ctx, c.ID, processOptions.ExecConfig)
	if err != nil {
		return 0, nil, fmt.Errorf("container exec create: %w", err)
	}

	hijack, err := cli.ContainerExecAttach(ctx, response.ID, container.ExecAttachOptions{})
	if err != nil {
		return 0, nil, fmt.Errorf("container exec attach: %w", err)
	}

	processOptions.Reader = hijack.Reader

	// second loop to process the multiplexed option, as now we have a reader
	// from the created exec response.
	for _, o := range options {
		o.Apply(processOptions)
	}

	var exitCode int
	for {
		execResp, err := cli.ContainerExecInspect(ctx, response.ID)
		if err != nil {
			return 0, nil, fmt.Errorf("container exec inspect: %w", err)
		}

		if !execResp.Running {
			exitCode = execResp.ExitCode
			break
		}

		time.Sleep(100 * time.Millisecond)
	}

	return exitCode, processOptions.Reader, nil
}

func (c *DockerContainer) GetImage() string {
	jsonRaw, err := c.inspectRawContainer(context.Background())
	if err != nil {
		return ""
	}

	return jsonRaw.Config.Image
}

// Host gets host (ip or name) of the docker daemon where the container port is exposed
// Warning: this is based on your Docker host setting. Will fail if using an SSH tunnel
// You can use the "TESTCONTAINERS_HOST_OVERRIDE" env variable to set this yourself
func (c *DockerContainer) Host(ctx context.Context) (string, error) {
	host, err := DaemonHost(ctx)
	if err != nil {
		return "", err
	}
	return host, nil
}

// update container raw info
func (c *DockerContainer) inspectRawContainer(ctx context.Context) (*types.ContainerJSON, error) {
	cli, err := core.NewClient(ctx)
	if err != nil {
		return nil, err
	}
	defer cli.Close()

	jsonRaw, err := cli.ContainerInspect(ctx, c.ID)
	if err != nil {
		return nil, err
	}

	return &jsonRaw, nil
}

// IsRunning returns true if the container is running, false otherwise.
func (c *DockerContainer) IsRunning() bool {
	return c.isRunning
}

// Logs will fetch both STDOUT and STDERR from the current container. Returns a
// ReadCloser and leaves it up to the caller to extract what it wants.
func (c *DockerContainer) Logs(ctx context.Context) (io.ReadCloser, error) {
	const streamHeaderSize = 8

	options := container.LogsOptions{
		ShowStdout: true,
		ShowStderr: true,
	}

	cli, err := core.NewClient(ctx)
	if err != nil {
		return nil, err
	}
	defer cli.Close()

	rc, err := cli.ContainerLogs(ctx, c.ID, options)
	if err != nil {
		return nil, err
	}

	pr, pw := io.Pipe()
	r := bufio.NewReader(rc)

	go func() {
		lineStarted := true
		for err == nil {
			line, isPrefix, err := r.ReadLine()

			if lineStarted && len(line) >= streamHeaderSize {
				line = line[streamHeaderSize:] // trim stream header
				lineStarted = false
			}
			if !isPrefix {
				lineStarted = true
			}

			_, errW := pw.Write(line)
			if errW != nil {
				return
			}

			if !isPrefix {
				_, errW := pw.Write([]byte("\n"))
				if errW != nil {
					return
				}
			}

			if err != nil {
				_ = pw.CloseWithError(err)
				return
			}
		}
	}()

	return pr, nil
}

// MappedPort gets externally mapped port for a container port
func (c *DockerContainer) MappedPort(ctx context.Context, port nat.Port) (nat.Port, error) {
	inspect, err := c.Inspect(ctx)
	if err != nil {
		return "", err
	}
	if inspect.ContainerJSONBase.HostConfig.NetworkMode == "host" {
		return port, nil
	}

	ports := inspect.NetworkSettings.Ports

	for k, p := range ports {
		if k.Port() != port.Port() {
			continue
		}
		if port.Proto() != "" && k.Proto() != port.Proto() {
			continue
		}
		if len(p) == 0 {
			continue
		}
		return nat.NewPort(k.Proto(), p[0].HostPort)
	}

	return "", errors.New("port not found")
}

// NetworkAliases gets the aliases of the container for the networks it is attached to.
func (c *DockerContainer) NetworkAliases(ctx context.Context) (map[string][]string, error) {
	inspect, err := c.Inspect(ctx)
	if err != nil {
		return map[string][]string{}, err
	}

	networks := inspect.NetworkSettings.Networks

	a := map[string][]string{}

	for k := range networks {
		a[k] = networks[k].Aliases
	}

	return a, nil
}

// Networks gets the names of the networks the container is attached to.
func (c *DockerContainer) Networks(ctx context.Context) ([]string, error) {
	inspect, err := c.Inspect(ctx)
	if err != nil {
		return []string{}, err
	}

	networks := inspect.NetworkSettings.Networks

	n := []string{}

	for k := range networks {
		n = append(n, k)
	}

	return n, nil
}

// PortEndpoint gets proto://host:port string for the given exposed port
// Will returns just host:port if proto is ""
func (c *DockerContainer) PortEndpoint(ctx context.Context, port nat.Port, proto string) (string, error) {
	host, err := c.Host(ctx)
	if err != nil {
		return "", err
	}

	outerPort, err := c.MappedPort(ctx, port)
	if err != nil {
		return "", err
	}

	protoFull := ""
	if proto != "" {
		protoFull = fmt.Sprintf("%s://", proto)
	}

	return fmt.Sprintf("%s%s:%s", protoFull, host, outerPort.Port()), nil
}

// Printf prints a formatted string to the container logger.
func (c *DockerContainer) Printf(format string, args ...interface{}) {
	c.logger.Printf(format, args...)
}

// printLogs is a helper function that will print the logs of a Docker container
// We are going to use this helper function to inform the user of the logs when an error occurs
func (c *DockerContainer) printLogs(ctx context.Context, cause error) {
	reader, err := c.Logs(ctx)
	if err != nil {
		c.Printf("failed accessing container logs: %v\n", err)
		return
	}

	b, err := io.ReadAll(reader)
	if err != nil {
		c.logger.Printf("failed reading container logs: %v\n", err)
		return
	}

	c.Printf("container logs (%s):\n%s", cause, b)
}

// SessionID returns the session ID for the container
func (c *DockerContainer) SessionID() string {
	return c.sessionID
}

// SetLogger sets the logger for the container
// Used by Compose module
func (c *DockerContainer) SetLogger(logger log.Logging) {
	c.logger = logger
}

// SetTerminationSignal sets the termination signal for the container
// Used by Compose module
func (c *DockerContainer) SetTerminationSignal(signal chan bool) {
	c.terminationSignal = signal
}

// Start will start an already created container
func (c *DockerContainer) Start(ctx context.Context) error {
	err := c.startingHook(ctx)
	if err != nil {
		return fmt.Errorf("starting hook: %w", err)
	}

	cli, err := core.NewClient(ctx)
	if err != nil {
		return err
	}
	defer cli.Close()

	if err := cli.ContainerStart(ctx, c.ID, container.StartOptions{}); err != nil {
		return fmt.Errorf("container start: %w", err)
	}

	err = c.startedHook(ctx)
	if err != nil {
		return fmt.Errorf("started hook: %w", err)
	}

	c.isRunning = true

	err = c.readiedHook(ctx)
	if err != nil {
		return fmt.Errorf("readied hook: %w", err)
	}

	return nil
}

// State returns container's running state. This method does not use the cache
// and always fetches the latest state from the Docker daemon.
func (c *DockerContainer) State(ctx context.Context) (*types.ContainerState, error) {
	inspect, err := c.inspectRawContainer(ctx)
	if err != nil {
		return nil, err
	}
	return inspect.State, nil
}

// Stop will stop an already started container
//
// In case the container fails to stop
// gracefully within a time frame specified by the timeout argument,
// it is forcefully terminated (killed).
//
// If the timeout is nil, the container's StopTimeout value is used, if set,
// otherwise the engine default. A negative timeout value can be specified,
// meaning no timeout, i.e. no forceful termination is performed.
func (c *DockerContainer) Stop(ctx context.Context, timeout *time.Duration) error {
	err := c.stoppingHook(ctx)
	if err != nil {
		return err
	}

	var options container.StopOptions

	if timeout != nil {
		timeoutSeconds := int(timeout.Seconds())
		options.Timeout = &timeoutSeconds
	}

	cli, err := core.NewClient(ctx)
	if err != nil {
		return err
	}
	defer cli.Close()

	if err := cli.ContainerStop(ctx, c.ID, options); err != nil {
		return err
	}

	c.isRunning = false

	err = c.stoppedHook(ctx)
	if err != nil {
		return err
	}

	return nil
}

// Terminate is used to kill the container. It is usually triggered by as defer function.
func (c *DockerContainer) Terminate(ctx context.Context) error {
	select {
	// close reaper if it was created
	case c.terminationSignal <- true:
	default:
	}

	cli, err := core.NewClient(ctx)
	if err != nil {
		return err
	}
	defer cli.Close()

	errs := []error{
		c.terminatingHook(ctx),
		cli.ContainerRemove(ctx, c.GetContainerID(), container.RemoveOptions{
			RemoveVolumes: true,
			Force:         true,
		}),
		c.terminatedHook(ctx),
	}

	if c.imageWasBuilt && !c.keepBuiltImage {
		_, err := cli.ImageRemove(ctx, c.Image, image.RemoveOptions{
			Force:         true,
			PruneChildren: true,
		})
		if err != nil {
			errs = append(errs, err)
		} else {
			c.Printf("🧹 Successfully removed image %s", c.Image)
		}
	}

	c.sessionID = ""
	c.isRunning = false

	return errors.Join(errs...)
}

func (c *DockerContainer) WaitUntilReady(ctx context.Context) error {
	if c.WaitingFor == nil {
		return nil
	}

	// if a Wait Strategy has been specified, wait before returning
	c.Printf(
		"⏳ Waiting for container id %s image: %s. Waiting for: %+v",
		c.GetContainerID()[:12], c.GetImage(), c.WaitingFor,
	)

	if err := c.WaitingFor.WaitUntilReady(ctx, c); err != nil {
		return err
	}

	c.isRunning = true

	return nil
}

// ------------------------------
// Container Lifecycle Hooks
// ------------------------------

// creatingHook is a hook that will be called before a container is created.
func (req Request) creatingHook(ctx context.Context) error {
	errs := make([]error, len(req.LifecycleHooks))
	for i, lifecycleHooks := range req.LifecycleHooks {
		errs[i] = lifecycleHooks.Creating(ctx)(&req)
	}

	return errors.Join(errs...)
}

// createdHook is a hook that will be called after a container is created.
func (c *DockerContainer) createdHook(ctx context.Context) error {
	return c.applyCreatedLifecycleHooks(ctx, false, func(lifecycleHooks LifecycleHooks) []CreatedContainerHook {
		return lifecycleHooks.PostCreates
	})
}

// startingHook is a hook that will be called before a container is started.
func (c *DockerContainer) startingHook(ctx context.Context) error {
	return c.applyCreatedLifecycleHooks(ctx, true, func(lifecycleHooks LifecycleHooks) []CreatedContainerHook {
		return lifecycleHooks.PreStarts
	})
}

// startedHook is a hook that will be called after a container is started.
func (c *DockerContainer) startedHook(ctx context.Context) error {
	return c.applyStartedLifecycleHooks(ctx, true, func(lifecycleHooks LifecycleHooks) []StartedContainerHook {
		return lifecycleHooks.PostStarts
	})
}

// readiedHook is a hook that will be called after a container is ready.
func (c *DockerContainer) readiedHook(ctx context.Context) error {
	return c.applyStartedLifecycleHooks(ctx, true, func(lifecycleHooks LifecycleHooks) []StartedContainerHook {
		return lifecycleHooks.PostReadies
	})
}

// stoppingHook is a hook that will be called before a container is stopped.
func (c *DockerContainer) stoppingHook(ctx context.Context) error {
	return c.applyStartedLifecycleHooks(ctx, false, func(lifecycleHooks LifecycleHooks) []StartedContainerHook {
		return lifecycleHooks.PreStops
	})
}

// stoppedHook is a hook that will be called after a container is stopped.
func (c *DockerContainer) stoppedHook(ctx context.Context) error {
	return c.applyStartedLifecycleHooks(ctx, false, func(lifecycleHooks LifecycleHooks) []StartedContainerHook {
		return lifecycleHooks.PostStops
	})
}

// terminatingHook is a hook that will be called before a container is terminated.
func (c *DockerContainer) terminatingHook(ctx context.Context) error {
	return c.applyStartedLifecycleHooks(ctx, false, func(lifecycleHooks LifecycleHooks) []StartedContainerHook {
		return lifecycleHooks.PreTerminates
	})
}

// terminatedHook is a hook that will be called after a container is terminated.
func (c *DockerContainer) terminatedHook(ctx context.Context) error {
	return c.applyStartedLifecycleHooks(ctx, false, func(lifecycleHooks LifecycleHooks) []StartedContainerHook {
		return lifecycleHooks.PostTerminates
	})
}<|MERGE_RESOLUTION|>--- conflicted
+++ resolved
@@ -105,8 +105,348 @@
 	return jsonRaw, nil
 }
 
-<<<<<<< HEAD
-=======
+// ContainerIP gets the IP address of the primary network within the container.
+func (c *DockerContainer) ContainerIP(ctx context.Context) (string, error) {
+	inspect, err := c.Inspect(ctx)
+	if err != nil {
+		return "", err
+	}
+
+	ip := inspect.NetworkSettings.IPAddress
+	if ip == "" {
+		// use IP from "Networks" if only single network defined
+		networks := inspect.NetworkSettings.Networks
+		if len(networks) == 1 {
+			for _, v := range networks {
+				ip = v.IPAddress
+			}
+		}
+	}
+
+	return ip, nil
+}
+
+// ContainerIPs gets the IP addresses of all the networks within the container.
+func (c *DockerContainer) ContainerIPs(ctx context.Context) ([]string, error) {
+	ips := make([]string, 0)
+
+	inspect, err := c.Inspect(ctx)
+	if err != nil {
+		return nil, err
+	}
+
+	networks := inspect.NetworkSettings.Networks
+	for _, nw := range networks {
+		ips = append(ips, nw.IPAddress)
+	}
+
+	return ips, nil
+}
+
+// CopyDirToContainer copies the contents of a directory to a parent path in the container. This parent path must exist in the container first
+// as we cannot create it
+func (c *DockerContainer) CopyDirToContainer(ctx context.Context, hostDirPath string, containerParentPath string, fileMode int64) error {
+	dir, err := file.IsDir(hostDirPath)
+	if err != nil {
+		return err
+	}
+
+	if !dir {
+		// it's not a dir: let the consumer to handle an error
+		return fmt.Errorf("path %s is not a directory", hostDirPath)
+	}
+
+	buff, err := file.TarDir(hostDirPath, fileMode)
+	if err != nil {
+		return err
+	}
+
+	// create the directory under its parent
+	parent := filepath.Dir(containerParentPath)
+
+	cli, err := core.NewClient(ctx)
+	if err != nil {
+		return err
+	}
+	defer cli.Close()
+
+	err = cli.CopyToContainer(ctx, c.ID, parent, buff, container.CopyToContainerOptions{})
+	if err != nil {
+		return err
+	}
+
+	return nil
+}
+
+func (c *DockerContainer) CopyFileFromContainer(ctx context.Context, filePath string) (io.ReadCloser, error) {
+	cli, err := core.NewClient(ctx)
+	if err != nil {
+		return nil, err
+	}
+	defer cli.Close()
+
+	r, _, err := cli.CopyFromContainer(ctx, c.ID, filePath)
+	if err != nil {
+		return nil, err
+	}
+
+	tarReader := tar.NewReader(r)
+
+	// if we got here we have exactly one file in the TAR-stream
+	// so we advance the index by one so the next call to Read will start reading it
+	_, err = tarReader.Next()
+	if err != nil {
+		return nil, err
+	}
+
+	ret := &FileFromContainer{
+		Underlying: &r,
+		Tarreader:  tarReader,
+	}
+
+	return ret, nil
+}
+
+func (c *DockerContainer) CopyFileToContainer(ctx context.Context, hostFilePath string, containerFilePath string, fileMode int64) error {
+	dir, err := file.IsDir(hostFilePath)
+	if err != nil {
+		return err
+	}
+
+	if dir {
+		return c.CopyDirToContainer(ctx, hostFilePath, containerFilePath, fileMode)
+	}
+
+	f, err := os.Open(hostFilePath)
+	if err != nil {
+		return err
+	}
+	defer f.Close()
+
+	info, err := f.Stat()
+	if err != nil {
+		return err
+	}
+
+	// In Go 1.22 os.File is always an io.WriterTo. However, testcontainers
+	// currently allows Go 1.21, so we need to trick the compiler a little.
+	var file fs.File = f
+	return c.copyToContainer(ctx, func(tw io.Writer) error {
+		// Attempt optimized writeTo, implemented in linux
+		if wt, ok := file.(io.WriterTo); ok {
+			_, err := wt.WriteTo(tw)
+			return err
+		}
+		_, err := io.Copy(tw, f)
+		return err
+	}, info.Size(), containerFilePath, fileMode)
+}
+
+// CopyToContainer copies fileContent data to a file in container
+func (c *DockerContainer) CopyToContainer(ctx context.Context, fileContent []byte, containerFilePath string, fileMode int64) error {
+	return c.copyToContainer(ctx, func(tw io.Writer) error {
+		_, err := tw.Write(fileContent)
+		return err
+	}, int64(len(fileContent)), containerFilePath, fileMode)
+}
+
+func (c *DockerContainer) copyToContainer(ctx context.Context, fileContent func(tw io.Writer) error, fileContentSize int64, containerFilePath string, fileMode int64) error {
+	buffer, err := file.TarFile(containerFilePath, fileContent, fileContentSize, fileMode)
+	if err != nil {
+		return err
+	}
+
+	cli, err := core.NewClient(ctx)
+	if err != nil {
+		return err
+	}
+	defer cli.Close()
+
+	err = cli.CopyToContainer(ctx, c.ID, "/", buffer, container.CopyToContainerOptions{})
+	if err != nil {
+		return err
+	}
+
+	return nil
+}
+
+// Endpoint gets proto://host:port string for the first exposed port
+// Will returns just host:port if proto is ""
+func (c *DockerContainer) Endpoint(ctx context.Context, proto string) (string, error) {
+	inspect, err := c.Inspect(ctx)
+	if err != nil {
+		return "", err
+	}
+
+	// Get lowest numbered bound port.
+	var lowestPort nat.Port
+	for port := range inspect.NetworkSettings.Ports {
+		if lowestPort == "" || port.Int() < lowestPort.Int() {
+			lowestPort = port
+		}
+	}
+
+	return c.PortEndpoint(ctx, lowestPort, proto)
+}
+
+// Exec executes a command in the current container.
+// It returns the exit status of the executed command, an [io.Reader] containing the combined
+// stdout and stderr, and any encountered error. Note that reading directly from the [io.Reader]
+// may result in unexpected bytes due to custom stream multiplexing headers.
+// Use [tcexec.Multiplexed] option to read the combined output without the multiplexing headers.
+// Alternatively, to separate the stdout and stderr from [io.Reader] and interpret these headers properly,
+// [github.com/docker/docker/pkg/stdcopy.StdCopy] from the Docker API should be used.
+func (c *DockerContainer) Exec(ctx context.Context, cmd []string, options ...tcexec.ProcessOption) (int, io.Reader, error) {
+	cli, err := core.NewClient(ctx)
+	if err != nil {
+		return 0, nil, err
+	}
+	defer cli.Close()
+
+	processOptions := tcexec.NewProcessOptions(cmd)
+
+	// processing all the options in a first loop because for the multiplexed option
+	// we first need to have a containerExecCreateResponse
+	for _, o := range options {
+		o.Apply(processOptions)
+	}
+
+	response, err := cli.ContainerExecCreate(ctx, c.ID, processOptions.ExecConfig)
+	if err != nil {
+		return 0, nil, fmt.Errorf("container exec create: %w", err)
+	}
+
+	hijack, err := cli.ContainerExecAttach(ctx, response.ID, container.ExecAttachOptions{})
+	if err != nil {
+		return 0, nil, fmt.Errorf("container exec attach: %w", err)
+	}
+
+	processOptions.Reader = hijack.Reader
+
+	// second loop to process the multiplexed option, as now we have a reader
+	// from the created exec response.
+	for _, o := range options {
+		o.Apply(processOptions)
+	}
+
+	var exitCode int
+	for {
+		execResp, err := cli.ContainerExecInspect(ctx, response.ID)
+		if err != nil {
+			return 0, nil, fmt.Errorf("container exec inspect: %w", err)
+		}
+
+		if !execResp.Running {
+			exitCode = execResp.ExitCode
+			break
+		}
+
+		time.Sleep(100 * time.Millisecond)
+	}
+
+	return exitCode, processOptions.Reader, nil
+}
+
+func (c *DockerContainer) GetImage() string {
+	jsonRaw, err := c.inspectRawContainer(context.Background())
+	if err != nil {
+		return ""
+	}
+
+	return jsonRaw.Config.Image
+}
+
+// Host gets host (ip or name) of the docker daemon where the container port is exposed
+// Warning: this is based on your Docker host setting. Will fail if using an SSH tunnel
+// You can use the "TESTCONTAINERS_HOST_OVERRIDE" env variable to set this yourself
+func (c *DockerContainer) Host(ctx context.Context) (string, error) {
+	host, err := DaemonHost(ctx)
+	if err != nil {
+		return "", err
+	}
+	return host, nil
+}
+
+// update container raw info
+func (c *DockerContainer) inspectRawContainer(ctx context.Context) (*types.ContainerJSON, error) {
+	cli, err := core.NewClient(ctx)
+	if err != nil {
+		return nil, err
+	}
+	defer cli.Close()
+
+	jsonRaw, err := cli.ContainerInspect(ctx, c.ID)
+	if err != nil {
+		return nil, err
+	}
+
+	return &jsonRaw, nil
+}
+
+// IsRunning returns true if the container is running, false otherwise.
+func (c *DockerContainer) IsRunning() bool {
+	return c.isRunning
+}
+
+// Logs will fetch both STDOUT and STDERR from the current container. Returns a
+// ReadCloser and leaves it up to the caller to extract what it wants.
+func (c *DockerContainer) Logs(ctx context.Context) (io.ReadCloser, error) {
+	const streamHeaderSize = 8
+
+	options := container.LogsOptions{
+		ShowStdout: true,
+		ShowStderr: true,
+	}
+
+	cli, err := core.NewClient(ctx)
+	if err != nil {
+		return nil, err
+	}
+	defer cli.Close()
+
+	rc, err := cli.ContainerLogs(ctx, c.ID, options)
+	if err != nil {
+		return nil, err
+	}
+
+	pr, pw := io.Pipe()
+	r := bufio.NewReader(rc)
+
+	go func() {
+		lineStarted := true
+		for err == nil {
+			line, isPrefix, err := r.ReadLine()
+
+			if lineStarted && len(line) >= streamHeaderSize {
+				line = line[streamHeaderSize:] // trim stream header
+				lineStarted = false
+			}
+			if !isPrefix {
+				lineStarted = true
+			}
+
+			_, errW := pw.Write(line)
+			if errW != nil {
+				return
+			}
+
+			if !isPrefix {
+				_, errW := pw.Write([]byte("\n"))
+				if errW != nil {
+					return
+				}
+			}
+
+			if err != nil {
+				_ = pw.CloseWithError(err)
+				return
+			}
+		}
+	}()
+
+	return pr, nil
+}
+
 // MappedPort gets externally mapped port for a container port
 func (c *DockerContainer) MappedPort(ctx context.Context, port nat.Port) (nat.Port, error) {
 	inspect, err := c.Inspect(ctx)
@@ -135,19 +475,101 @@
 	return "", errors.New("port not found")
 }
 
-// Deprecated: use c.Inspect(ctx).NetworkSettings.Ports instead.
-// Ports gets the exposed ports for the container.
-func (c *DockerContainer) Ports(ctx context.Context) (nat.PortMap, error) {
+// NetworkAliases gets the aliases of the container for the networks it is attached to.
+func (c *DockerContainer) NetworkAliases(ctx context.Context) (map[string][]string, error) {
 	inspect, err := c.Inspect(ctx)
 	if err != nil {
-		return nil, err
-	}
-	return inspect.NetworkSettings.Ports, nil
-}
-
-// SessionID gets the current session id
+		return map[string][]string{}, err
+	}
+
+	networks := inspect.NetworkSettings.Networks
+
+	a := map[string][]string{}
+
+	for k := range networks {
+		a[k] = networks[k].Aliases
+	}
+
+	return a, nil
+}
+
+// Networks gets the names of the networks the container is attached to.
+func (c *DockerContainer) Networks(ctx context.Context) ([]string, error) {
+	inspect, err := c.Inspect(ctx)
+	if err != nil {
+		return []string{}, err
+	}
+
+	networks := inspect.NetworkSettings.Networks
+
+	n := []string{}
+
+	for k := range networks {
+		n = append(n, k)
+	}
+
+	return n, nil
+}
+
+// PortEndpoint gets proto://host:port string for the given exposed port
+// Will returns just host:port if proto is ""
+func (c *DockerContainer) PortEndpoint(ctx context.Context, port nat.Port, proto string) (string, error) {
+	host, err := c.Host(ctx)
+	if err != nil {
+		return "", err
+	}
+
+	outerPort, err := c.MappedPort(ctx, port)
+	if err != nil {
+		return "", err
+	}
+
+	protoFull := ""
+	if proto != "" {
+		protoFull = fmt.Sprintf("%s://", proto)
+	}
+
+	return fmt.Sprintf("%s%s:%s", protoFull, host, outerPort.Port()), nil
+}
+
+// Printf prints a formatted string to the container logger.
+func (c *DockerContainer) Printf(format string, args ...interface{}) {
+	c.logger.Printf(format, args...)
+}
+
+// printLogs is a helper function that will print the logs of a Docker container
+// We are going to use this helper function to inform the user of the logs when an error occurs
+func (c *DockerContainer) printLogs(ctx context.Context, cause error) {
+	reader, err := c.Logs(ctx)
+	if err != nil {
+		c.Printf("failed accessing container logs: %v\n", err)
+		return
+	}
+
+	b, err := io.ReadAll(reader)
+	if err != nil {
+		c.logger.Printf("failed reading container logs: %v\n", err)
+		return
+	}
+
+	c.Printf("container logs (%s):\n%s", cause, b)
+}
+
+// SessionID returns the session ID for the container
 func (c *DockerContainer) SessionID() string {
 	return c.sessionID
+}
+
+// SetLogger sets the logger for the container
+// Used by Compose module
+func (c *DockerContainer) SetLogger(logger log.Logging) {
+	c.logger = logger
+}
+
+// SetTerminationSignal sets the termination signal for the container
+// Used by Compose module
+func (c *DockerContainer) SetTerminationSignal(signal chan bool) {
+	c.terminationSignal = signal
 }
 
 // Start will start an already created container
@@ -157,10 +579,15 @@
 		return fmt.Errorf("starting hook: %w", err)
 	}
 
-	if err := c.provider.client.ContainerStart(ctx, c.ID, container.StartOptions{}); err != nil {
+	cli, err := core.NewClient(ctx)
+	if err != nil {
+		return err
+	}
+	defer cli.Close()
+
+	if err := cli.ContainerStart(ctx, c.ID, container.StartOptions{}); err != nil {
 		return fmt.Errorf("container start: %w", err)
 	}
-	defer c.provider.Close()
 
 	err = c.startedHook(ctx)
 	if err != nil {
@@ -177,20 +604,25 @@
 	return nil
 }
 
-// Stop stops the container.
+// State returns container's running state. This method does not use the cache
+// and always fetches the latest state from the Docker daemon.
+func (c *DockerContainer) State(ctx context.Context) (*types.ContainerState, error) {
+	inspect, err := c.inspectRawContainer(ctx)
+	if err != nil {
+		return nil, err
+	}
+	return inspect.State, nil
+}
+
+// Stop will stop an already started container
 //
-// In case the container fails to stop gracefully within a time frame specified
-// by the timeout argument, it is forcefully terminated (killed).
+// In case the container fails to stop
+// gracefully within a time frame specified by the timeout argument,
+// it is forcefully terminated (killed).
 //
 // If the timeout is nil, the container's StopTimeout value is used, if set,
 // otherwise the engine default. A negative timeout value can be specified,
 // meaning no timeout, i.e. no forceful termination is performed.
-//
-// All hooks are called in the following order:
-//   - [ContainerLifecycleHooks.PreStops]
-//   - [ContainerLifecycleHooks.PostStops]
-//
-// If the container is already stopped, the method is a no-op.
 func (c *DockerContainer) Stop(ctx context.Context, timeout *time.Duration) error {
 	// Note we can't check isRunning here because we allow external creation
 	// without exposing the ability to fully initialize the container state.
@@ -209,11 +641,15 @@
 		options.Timeout = &timeoutSeconds
 	}
 
-	if err := c.provider.client.ContainerStop(ctx, c.ID, options); err != nil {
+	cli, err := core.NewClient(ctx)
+	if err != nil {
+		return err
+	}
+	defer cli.Close()
+
+	if err := cli.ContainerStop(ctx, c.ID, options); err != nil {
 		return fmt.Errorf("container stop: %w", err)
 	}
-
-	defer c.provider.Close()
 
 	c.isRunning = false
 
@@ -248,712 +684,14 @@
 	default:
 	}
 
-	defer c.provider.client.Close()
+	cli, err := core.NewClient(ctx)
+	if err != nil {
+		return err
+	}
+	defer cli.Close()
 
 	// TODO: Handle errors from ContainerRemove more correctly, e.g. should we
 	// run the terminated hook?
-	errs := []error{
-		c.terminatingHook(ctx),
-		c.provider.client.ContainerRemove(ctx, c.GetContainerID(), container.RemoveOptions{
-			RemoveVolumes: true,
-			Force:         true,
-		}),
-		c.terminatedHook(ctx),
-	}
-
-	if c.imageWasBuilt && !c.keepBuiltImage {
-		_, err := c.provider.client.ImageRemove(ctx, c.Image, image.RemoveOptions{
-			Force:         true,
-			PruneChildren: true,
-		})
-		errs = append(errs, err)
-	}
-
-	c.sessionID = ""
-	c.isRunning = false
-
-	return errors.Join(errs...)
-}
-
-// update container raw info
-func (c *DockerContainer) inspectRawContainer(ctx context.Context) (*types.ContainerJSON, error) {
-	defer c.provider.Close()
-	inspect, err := c.provider.client.ContainerInspect(ctx, c.ID)
-	if err != nil {
-		return nil, err
-	}
-
-	return &inspect, nil
-}
-
-// Logs will fetch both STDOUT and STDERR from the current container. Returns a
-// ReadCloser and leaves it up to the caller to extract what it wants.
-func (c *DockerContainer) Logs(ctx context.Context) (io.ReadCloser, error) {
-	const streamHeaderSize = 8
-
-	options := container.LogsOptions{
-		ShowStdout: true,
-		ShowStderr: true,
-	}
-
-	rc, err := c.provider.client.ContainerLogs(ctx, c.ID, options)
-	if err != nil {
-		return nil, err
-	}
-	defer c.provider.Close()
-
-	pr, pw := io.Pipe()
-	r := bufio.NewReader(rc)
-
-	go func() {
-		lineStarted := true
-		for err == nil {
-			line, isPrefix, err := r.ReadLine()
-
-			if lineStarted && len(line) >= streamHeaderSize {
-				line = line[streamHeaderSize:] // trim stream header
-				lineStarted = false
-			}
-			if !isPrefix {
-				lineStarted = true
-			}
-
-			_, errW := pw.Write(line)
-			if errW != nil {
-				return
-			}
-
-			if !isPrefix {
-				_, errW := pw.Write([]byte("\n"))
-				if errW != nil {
-					return
-				}
-			}
-
-			if err != nil {
-				_ = pw.CloseWithError(err)
-				return
-			}
-		}
-	}()
-
-	return pr, nil
-}
-
-// Deprecated: use the ContainerRequest.LogConsumerConfig field instead.
-func (c *DockerContainer) FollowOutput(consumer LogConsumer) {
-	c.followOutput(consumer)
-}
-
-// followOutput adds a LogConsumer to be sent logs from the container's
-// STDOUT and STDERR
-func (c *DockerContainer) followOutput(consumer LogConsumer) {
-	c.consumers = append(c.consumers, consumer)
-}
-
-// Deprecated: use c.Inspect(ctx).Name instead.
-// Name gets the name of the container.
-func (c *DockerContainer) Name(ctx context.Context) (string, error) {
-	inspect, err := c.Inspect(ctx)
-	if err != nil {
-		return "", err
-	}
-	return inspect.Name, nil
-}
-
-// State returns container's running state.
-func (c *DockerContainer) State(ctx context.Context) (*types.ContainerState, error) {
-	inspect, err := c.inspectRawContainer(ctx)
-	if err != nil {
-		return nil, err
-	}
-	return inspect.State, nil
-}
-
-// Networks gets the names of the networks the container is attached to.
-func (c *DockerContainer) Networks(ctx context.Context) ([]string, error) {
-	inspect, err := c.Inspect(ctx)
-	if err != nil {
-		return []string{}, err
-	}
-
-	networks := inspect.NetworkSettings.Networks
-
-	n := []string{}
-
-	for k := range networks {
-		n = append(n, k)
-	}
-
-	return n, nil
-}
-
->>>>>>> b60497e9
-// ContainerIP gets the IP address of the primary network within the container.
-func (c *DockerContainer) ContainerIP(ctx context.Context) (string, error) {
-	inspect, err := c.Inspect(ctx)
-	if err != nil {
-		return "", err
-	}
-
-	ip := inspect.NetworkSettings.IPAddress
-	if ip == "" {
-		// use IP from "Networks" if only single network defined
-		networks := inspect.NetworkSettings.Networks
-		if len(networks) == 1 {
-			for _, v := range networks {
-				ip = v.IPAddress
-			}
-		}
-	}
-
-	return ip, nil
-}
-
-// ContainerIPs gets the IP addresses of all the networks within the container.
-func (c *DockerContainer) ContainerIPs(ctx context.Context) ([]string, error) {
-	ips := make([]string, 0)
-
-	inspect, err := c.Inspect(ctx)
-	if err != nil {
-		return nil, err
-	}
-
-	networks := inspect.NetworkSettings.Networks
-	for _, nw := range networks {
-		ips = append(ips, nw.IPAddress)
-	}
-
-	return ips, nil
-}
-
-// CopyDirToContainer copies the contents of a directory to a parent path in the container. This parent path must exist in the container first
-// as we cannot create it
-func (c *DockerContainer) CopyDirToContainer(ctx context.Context, hostDirPath string, containerParentPath string, fileMode int64) error {
-	dir, err := file.IsDir(hostDirPath)
-	if err != nil {
-		return err
-	}
-
-	if !dir {
-		// it's not a dir: let the consumer to handle an error
-		return fmt.Errorf("path %s is not a directory", hostDirPath)
-	}
-
-	buff, err := file.TarDir(hostDirPath, fileMode)
-	if err != nil {
-		return err
-	}
-
-	// create the directory under its parent
-	parent := filepath.Dir(containerParentPath)
-
-	cli, err := core.NewClient(ctx)
-	if err != nil {
-		return err
-	}
-	defer cli.Close()
-
-	err = cli.CopyToContainer(ctx, c.ID, parent, buff, container.CopyToContainerOptions{})
-	if err != nil {
-		return err
-	}
-
-	return nil
-}
-
-func (c *DockerContainer) CopyFileFromContainer(ctx context.Context, filePath string) (io.ReadCloser, error) {
-	cli, err := core.NewClient(ctx)
-	if err != nil {
-		return nil, err
-	}
-	defer cli.Close()
-
-	r, _, err := cli.CopyFromContainer(ctx, c.ID, filePath)
-	if err != nil {
-		return nil, err
-	}
-
-	tarReader := tar.NewReader(r)
-
-	// if we got here we have exactly one file in the TAR-stream
-	// so we advance the index by one so the next call to Read will start reading it
-	_, err = tarReader.Next()
-	if err != nil {
-		return nil, err
-	}
-
-	ret := &FileFromContainer{
-		Underlying: &r,
-		Tarreader:  tarReader,
-	}
-
-	return ret, nil
-}
-
-func (c *DockerContainer) CopyFileToContainer(ctx context.Context, hostFilePath string, containerFilePath string, fileMode int64) error {
-	dir, err := file.IsDir(hostFilePath)
-	if err != nil {
-		return err
-	}
-
-	if dir {
-		return c.CopyDirToContainer(ctx, hostFilePath, containerFilePath, fileMode)
-	}
-
-	f, err := os.Open(hostFilePath)
-	if err != nil {
-		return err
-	}
-	defer f.Close()
-
-	info, err := f.Stat()
-	if err != nil {
-		return err
-	}
-
-	// In Go 1.22 os.File is always an io.WriterTo. However, testcontainers
-	// currently allows Go 1.21, so we need to trick the compiler a little.
-	var file fs.File = f
-	return c.copyToContainer(ctx, func(tw io.Writer) error {
-		// Attempt optimized writeTo, implemented in linux
-		if wt, ok := file.(io.WriterTo); ok {
-			_, err := wt.WriteTo(tw)
-			return err
-		}
-		_, err := io.Copy(tw, f)
-		return err
-	}, info.Size(), containerFilePath, fileMode)
-}
-
-// CopyToContainer copies fileContent data to a file in container
-func (c *DockerContainer) CopyToContainer(ctx context.Context, fileContent []byte, containerFilePath string, fileMode int64) error {
-	return c.copyToContainer(ctx, func(tw io.Writer) error {
-		_, err := tw.Write(fileContent)
-		return err
-	}, int64(len(fileContent)), containerFilePath, fileMode)
-}
-
-func (c *DockerContainer) copyToContainer(ctx context.Context, fileContent func(tw io.Writer) error, fileContentSize int64, containerFilePath string, fileMode int64) error {
-	buffer, err := file.TarFile(containerFilePath, fileContent, fileContentSize, fileMode)
-	if err != nil {
-		return err
-	}
-
-	cli, err := core.NewClient(ctx)
-	if err != nil {
-		return err
-	}
-	defer cli.Close()
-
-	err = cli.CopyToContainer(ctx, c.ID, "/", buffer, container.CopyToContainerOptions{})
-	if err != nil {
-		return err
-	}
-
-	return nil
-}
-
-// Endpoint gets proto://host:port string for the first exposed port
-// Will returns just host:port if proto is ""
-func (c *DockerContainer) Endpoint(ctx context.Context, proto string) (string, error) {
-	inspect, err := c.Inspect(ctx)
-	if err != nil {
-		return "", err
-	}
-
-	// Get lowest numbered bound port.
-	var lowestPort nat.Port
-	for port := range inspect.NetworkSettings.Ports {
-		if lowestPort == "" || port.Int() < lowestPort.Int() {
-			lowestPort = port
-		}
-	}
-
-	return c.PortEndpoint(ctx, lowestPort, proto)
-}
-
-// Exec executes a command in the current container.
-// It returns the exit status of the executed command, an [io.Reader] containing the combined
-// stdout and stderr, and any encountered error. Note that reading directly from the [io.Reader]
-// may result in unexpected bytes due to custom stream multiplexing headers.
-// Use [tcexec.Multiplexed] option to read the combined output without the multiplexing headers.
-// Alternatively, to separate the stdout and stderr from [io.Reader] and interpret these headers properly,
-// [github.com/docker/docker/pkg/stdcopy.StdCopy] from the Docker API should be used.
-func (c *DockerContainer) Exec(ctx context.Context, cmd []string, options ...tcexec.ProcessOption) (int, io.Reader, error) {
-	cli, err := core.NewClient(ctx)
-	if err != nil {
-		return 0, nil, err
-	}
-	defer cli.Close()
-
-	processOptions := tcexec.NewProcessOptions(cmd)
-
-	// processing all the options in a first loop because for the multiplexed option
-	// we first need to have a containerExecCreateResponse
-	for _, o := range options {
-		o.Apply(processOptions)
-	}
-
-	response, err := cli.ContainerExecCreate(ctx, c.ID, processOptions.ExecConfig)
-	if err != nil {
-		return 0, nil, fmt.Errorf("container exec create: %w", err)
-	}
-
-	hijack, err := cli.ContainerExecAttach(ctx, response.ID, container.ExecAttachOptions{})
-	if err != nil {
-		return 0, nil, fmt.Errorf("container exec attach: %w", err)
-	}
-
-	processOptions.Reader = hijack.Reader
-
-	// second loop to process the multiplexed option, as now we have a reader
-	// from the created exec response.
-	for _, o := range options {
-		o.Apply(processOptions)
-	}
-
-	var exitCode int
-	for {
-		execResp, err := cli.ContainerExecInspect(ctx, response.ID)
-		if err != nil {
-			return 0, nil, fmt.Errorf("container exec inspect: %w", err)
-		}
-
-		if !execResp.Running {
-			exitCode = execResp.ExitCode
-			break
-		}
-
-		time.Sleep(100 * time.Millisecond)
-	}
-
-	return exitCode, processOptions.Reader, nil
-}
-
-func (c *DockerContainer) GetImage() string {
-	jsonRaw, err := c.inspectRawContainer(context.Background())
-	if err != nil {
-		return ""
-	}
-
-	return jsonRaw.Config.Image
-}
-
-// Host gets host (ip or name) of the docker daemon where the container port is exposed
-// Warning: this is based on your Docker host setting. Will fail if using an SSH tunnel
-// You can use the "TESTCONTAINERS_HOST_OVERRIDE" env variable to set this yourself
-func (c *DockerContainer) Host(ctx context.Context) (string, error) {
-	host, err := DaemonHost(ctx)
-	if err != nil {
-		return "", err
-	}
-	return host, nil
-}
-
-// update container raw info
-func (c *DockerContainer) inspectRawContainer(ctx context.Context) (*types.ContainerJSON, error) {
-	cli, err := core.NewClient(ctx)
-	if err != nil {
-		return nil, err
-	}
-	defer cli.Close()
-
-	jsonRaw, err := cli.ContainerInspect(ctx, c.ID)
-	if err != nil {
-		return nil, err
-	}
-
-	return &jsonRaw, nil
-}
-
-// IsRunning returns true if the container is running, false otherwise.
-func (c *DockerContainer) IsRunning() bool {
-	return c.isRunning
-}
-
-// Logs will fetch both STDOUT and STDERR from the current container. Returns a
-// ReadCloser and leaves it up to the caller to extract what it wants.
-func (c *DockerContainer) Logs(ctx context.Context) (io.ReadCloser, error) {
-	const streamHeaderSize = 8
-
-	options := container.LogsOptions{
-		ShowStdout: true,
-		ShowStderr: true,
-	}
-
-	cli, err := core.NewClient(ctx)
-	if err != nil {
-		return nil, err
-	}
-	defer cli.Close()
-
-	rc, err := cli.ContainerLogs(ctx, c.ID, options)
-	if err != nil {
-		return nil, err
-	}
-
-	pr, pw := io.Pipe()
-	r := bufio.NewReader(rc)
-
-	go func() {
-		lineStarted := true
-		for err == nil {
-			line, isPrefix, err := r.ReadLine()
-
-			if lineStarted && len(line) >= streamHeaderSize {
-				line = line[streamHeaderSize:] // trim stream header
-				lineStarted = false
-			}
-			if !isPrefix {
-				lineStarted = true
-			}
-
-			_, errW := pw.Write(line)
-			if errW != nil {
-				return
-			}
-
-			if !isPrefix {
-				_, errW := pw.Write([]byte("\n"))
-				if errW != nil {
-					return
-				}
-			}
-
-			if err != nil {
-				_ = pw.CloseWithError(err)
-				return
-			}
-		}
-	}()
-
-	return pr, nil
-}
-
-// MappedPort gets externally mapped port for a container port
-func (c *DockerContainer) MappedPort(ctx context.Context, port nat.Port) (nat.Port, error) {
-	inspect, err := c.Inspect(ctx)
-	if err != nil {
-		return "", err
-	}
-	if inspect.ContainerJSONBase.HostConfig.NetworkMode == "host" {
-		return port, nil
-	}
-
-	ports := inspect.NetworkSettings.Ports
-
-	for k, p := range ports {
-		if k.Port() != port.Port() {
-			continue
-		}
-		if port.Proto() != "" && k.Proto() != port.Proto() {
-			continue
-		}
-		if len(p) == 0 {
-			continue
-		}
-		return nat.NewPort(k.Proto(), p[0].HostPort)
-	}
-
-	return "", errors.New("port not found")
-}
-
-// NetworkAliases gets the aliases of the container for the networks it is attached to.
-func (c *DockerContainer) NetworkAliases(ctx context.Context) (map[string][]string, error) {
-	inspect, err := c.Inspect(ctx)
-	if err != nil {
-		return map[string][]string{}, err
-	}
-
-	networks := inspect.NetworkSettings.Networks
-
-	a := map[string][]string{}
-
-	for k := range networks {
-		a[k] = networks[k].Aliases
-	}
-
-	return a, nil
-}
-
-// Networks gets the names of the networks the container is attached to.
-func (c *DockerContainer) Networks(ctx context.Context) ([]string, error) {
-	inspect, err := c.Inspect(ctx)
-	if err != nil {
-		return []string{}, err
-	}
-
-	networks := inspect.NetworkSettings.Networks
-
-	n := []string{}
-
-	for k := range networks {
-		n = append(n, k)
-	}
-
-	return n, nil
-}
-
-// PortEndpoint gets proto://host:port string for the given exposed port
-// Will returns just host:port if proto is ""
-func (c *DockerContainer) PortEndpoint(ctx context.Context, port nat.Port, proto string) (string, error) {
-	host, err := c.Host(ctx)
-	if err != nil {
-		return "", err
-	}
-
-	outerPort, err := c.MappedPort(ctx, port)
-	if err != nil {
-		return "", err
-	}
-
-	protoFull := ""
-	if proto != "" {
-		protoFull = fmt.Sprintf("%s://", proto)
-	}
-
-	return fmt.Sprintf("%s%s:%s", protoFull, host, outerPort.Port()), nil
-}
-
-// Printf prints a formatted string to the container logger.
-func (c *DockerContainer) Printf(format string, args ...interface{}) {
-	c.logger.Printf(format, args...)
-}
-
-// printLogs is a helper function that will print the logs of a Docker container
-// We are going to use this helper function to inform the user of the logs when an error occurs
-func (c *DockerContainer) printLogs(ctx context.Context, cause error) {
-	reader, err := c.Logs(ctx)
-	if err != nil {
-		c.Printf("failed accessing container logs: %v\n", err)
-		return
-	}
-
-	b, err := io.ReadAll(reader)
-	if err != nil {
-		c.logger.Printf("failed reading container logs: %v\n", err)
-		return
-	}
-
-	c.Printf("container logs (%s):\n%s", cause, b)
-}
-
-// SessionID returns the session ID for the container
-func (c *DockerContainer) SessionID() string {
-	return c.sessionID
-}
-
-// SetLogger sets the logger for the container
-// Used by Compose module
-func (c *DockerContainer) SetLogger(logger log.Logging) {
-	c.logger = logger
-}
-
-// SetTerminationSignal sets the termination signal for the container
-// Used by Compose module
-func (c *DockerContainer) SetTerminationSignal(signal chan bool) {
-	c.terminationSignal = signal
-}
-
-// Start will start an already created container
-func (c *DockerContainer) Start(ctx context.Context) error {
-	err := c.startingHook(ctx)
-	if err != nil {
-		return fmt.Errorf("starting hook: %w", err)
-	}
-
-	cli, err := core.NewClient(ctx)
-	if err != nil {
-		return err
-	}
-	defer cli.Close()
-
-	if err := cli.ContainerStart(ctx, c.ID, container.StartOptions{}); err != nil {
-		return fmt.Errorf("container start: %w", err)
-	}
-
-	err = c.startedHook(ctx)
-	if err != nil {
-		return fmt.Errorf("started hook: %w", err)
-	}
-
-	c.isRunning = true
-
-	err = c.readiedHook(ctx)
-	if err != nil {
-		return fmt.Errorf("readied hook: %w", err)
-	}
-
-	return nil
-}
-
-// State returns container's running state. This method does not use the cache
-// and always fetches the latest state from the Docker daemon.
-func (c *DockerContainer) State(ctx context.Context) (*types.ContainerState, error) {
-	inspect, err := c.inspectRawContainer(ctx)
-	if err != nil {
-		return nil, err
-	}
-	return inspect.State, nil
-}
-
-// Stop will stop an already started container
-//
-// In case the container fails to stop
-// gracefully within a time frame specified by the timeout argument,
-// it is forcefully terminated (killed).
-//
-// If the timeout is nil, the container's StopTimeout value is used, if set,
-// otherwise the engine default. A negative timeout value can be specified,
-// meaning no timeout, i.e. no forceful termination is performed.
-func (c *DockerContainer) Stop(ctx context.Context, timeout *time.Duration) error {
-	err := c.stoppingHook(ctx)
-	if err != nil {
-		return err
-	}
-
-	var options container.StopOptions
-
-	if timeout != nil {
-		timeoutSeconds := int(timeout.Seconds())
-		options.Timeout = &timeoutSeconds
-	}
-
-	cli, err := core.NewClient(ctx)
-	if err != nil {
-		return err
-	}
-	defer cli.Close()
-
-	if err := cli.ContainerStop(ctx, c.ID, options); err != nil {
-		return err
-	}
-
-	c.isRunning = false
-
-	err = c.stoppedHook(ctx)
-	if err != nil {
-		return err
-	}
-
-	return nil
-}
-
-// Terminate is used to kill the container. It is usually triggered by as defer function.
-func (c *DockerContainer) Terminate(ctx context.Context) error {
-	select {
-	// close reaper if it was created
-	case c.terminationSignal <- true:
-	default:
-	}
-
-	cli, err := core.NewClient(ctx)
-	if err != nil {
-		return err
-	}
-	defer cli.Close()
-
 	errs := []error{
 		c.terminatingHook(ctx),
 		cli.ContainerRemove(ctx, c.GetContainerID(), container.RemoveOptions{
