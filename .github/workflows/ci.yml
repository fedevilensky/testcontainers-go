--- conflicted
+++ resolved
@@ -52,17 +52,7 @@
         # we can't put Windows Server in "Linux Mode" in Github actions
         # another, host mode is only available on Linux, and we have tests around that, do we skip them?
         if: ${{ matrix.platform == 'ubuntu-latest' }}
-<<<<<<< HEAD
-        run: go run gotest.tools/gotestsum --junitfile TEST-testcontainers-go.xml --format short-verbose --rerun-fails=5 --packages="./..." -- -coverprofile=cover.txt
-
-      - name: Test Summary
-        uses: test-summary/action@v1
-        with:
-          paths: "**/TEST-*.xml"
-        if: always()
-=======
         run: make test-unit
->>>>>>> b5ff9a25
 
         # only report code coverage on linux
       - name: Upload coverage report
@@ -82,4 +72,10 @@
 
       - name: Run checker
         run: |
-          ./scripts/check_environment.sh+          ./scripts/check_environment.sh
+
+      - name: Test Summary
+        uses: test-summary/action@v1
+        with:
+          paths: "**/TEST-*.xml"
+        if: always()